//  Copyright (c) 2013, Facebook, Inc.  All rights reserved.
//  This source code is licensed under the BSD-style license found in the
//  LICENSE file in the root directory of this source tree. An additional grant
//  of patent rights can be found in the PATENTS file in the same directory.
//
// Copyright (c) 2011 The LevelDB Authors. All rights reserved.
// Use of this source code is governed by a BSD-style license that can be
// found in the LICENSE file. See the AUTHORS file for names of contributors.

#define __STDC_FORMAT_MACROS
#include "db/version_set.h"

#include <inttypes.h>
#include <algorithm>
#include <map>
#include <set>
#include <climits>
#include <unordered_map>
#include <stdio.h>

#include "db/filename.h"
#include "db/log_reader.h"
#include "db/log_writer.h"
#include "db/memtable.h"
#include "db/merge_context.h"
#include "db/table_cache.h"
#include "db/compaction.h"
#include "rocksdb/env.h"
#include "rocksdb/merge_operator.h"
#include "table/table_reader.h"
#include "table/merger.h"
#include "table/two_level_iterator.h"
#include "table/format.h"
#include "table/meta_blocks.h"
#include "util/coding.h"
#include "util/logging.h"
#include "util/stop_watch.h"

namespace rocksdb {

static uint64_t TotalFileSize(const std::vector<FileMetaData*>& files) {
  uint64_t sum = 0;
  for (size_t i = 0; i < files.size() && files[i]; i++) {
    sum += files[i]->file_size;
  }
  return sum;
}

Version::~Version() {
  assert(refs_ == 0);

  // Remove from linked list
  prev_->next_ = next_;
  next_->prev_ = prev_;

  // Drop references to files
  for (int level = 0; level < num_levels_; level++) {
    for (size_t i = 0; i < files_[level].size(); i++) {
      FileMetaData* f = files_[level][i];
      assert(f->refs > 0);
      f->refs--;
      if (f->refs <= 0) {
        if (f->table_reader_handle) {
          cfd_->table_cache()->ReleaseHandle(f->table_reader_handle);
          f->table_reader_handle = nullptr;
        }
        vset_->obsolete_files_.push_back(f);
      }
    }
  }
  delete[] files_;
}

int FindFile(const InternalKeyComparator& icmp,
             const std::vector<FileMetaData*>& files,
             const Slice& key) {
  uint32_t left = 0;
  uint32_t right = files.size();
  while (left < right) {
    uint32_t mid = (left + right) / 2;
    const FileMetaData* f = files[mid];
    if (icmp.InternalKeyComparator::Compare(f->largest.Encode(), key) < 0) {
      // Key at "mid.largest" is < "target".  Therefore all
      // files at or before "mid" are uninteresting.
      left = mid + 1;
    } else {
      // Key at "mid.largest" is >= "target".  Therefore all files
      // after "mid" are uninteresting.
      right = mid;
    }
  }
  return right;
}

static bool AfterFile(const Comparator* ucmp,
                      const Slice* user_key, const FileMetaData* f) {
  // nullptr user_key occurs before all keys and is therefore never after *f
  return (user_key != nullptr &&
          ucmp->Compare(*user_key, f->largest.user_key()) > 0);
}

static bool BeforeFile(const Comparator* ucmp,
                       const Slice* user_key, const FileMetaData* f) {
  // nullptr user_key occurs after all keys and is therefore never before *f
  return (user_key != nullptr &&
          ucmp->Compare(*user_key, f->smallest.user_key()) < 0);
}

bool SomeFileOverlapsRange(
    const InternalKeyComparator& icmp,
    bool disjoint_sorted_files,
    const std::vector<FileMetaData*>& files,
    const Slice* smallest_user_key,
    const Slice* largest_user_key) {
  const Comparator* ucmp = icmp.user_comparator();
  if (!disjoint_sorted_files) {
    // Need to check against all files
    for (size_t i = 0; i < files.size(); i++) {
      const FileMetaData* f = files[i];
      if (AfterFile(ucmp, smallest_user_key, f) ||
          BeforeFile(ucmp, largest_user_key, f)) {
        // No overlap
      } else {
        return true;  // Overlap
      }
    }
    return false;
  }

  // Binary search over file list
  uint32_t index = 0;
  if (smallest_user_key != nullptr) {
    // Find the earliest possible internal key for smallest_user_key
    InternalKey small(*smallest_user_key, kMaxSequenceNumber,kValueTypeForSeek);
    index = FindFile(icmp, files, small.Encode());
  }

  if (index >= files.size()) {
    // beginning of range is after all files, so no overlap.
    return false;
  }

  return !BeforeFile(ucmp, largest_user_key, files[index]);
}

// An internal iterator.  For a given version/level pair, yields
// information about the files in the level.  For a given entry, key()
// is the largest key that occurs in the file, and value() is an
// 16-byte value containing the file number and file size, both
// encoded using EncodeFixed64.
class Version::LevelFileNumIterator : public Iterator {
 public:
  LevelFileNumIterator(const InternalKeyComparator& icmp,
                       const std::vector<FileMetaData*>* flist)
      : icmp_(icmp),
        flist_(flist),
        index_(flist->size()) {        // Marks as invalid
  }
  virtual bool Valid() const {
    return index_ < flist_->size();
  }
  virtual void Seek(const Slice& target) {
    index_ = FindFile(icmp_, *flist_, target);
  }
  virtual void SeekToFirst() { index_ = 0; }
  virtual void SeekToLast() {
    index_ = flist_->empty() ? 0 : flist_->size() - 1;
  }
  virtual void Next() {
    assert(Valid());
    index_++;
  }
  virtual void Prev() {
    assert(Valid());
    if (index_ == 0) {
      index_ = flist_->size();  // Marks as invalid
    } else {
      index_--;
    }
  }
  Slice key() const {
    assert(Valid());
    return (*flist_)[index_]->largest.Encode();
  }
  Slice value() const {
    assert(Valid());
    return Slice(reinterpret_cast<const char*>((*flist_)[index_]),
                 sizeof(FileMetaData));
  }
  virtual Status status() const { return Status::OK(); }
 private:
  const InternalKeyComparator icmp_;
  const std::vector<FileMetaData*>* const flist_;
  uint32_t index_;
};

static Iterator* GetFileIterator(void* arg, const ReadOptions& options,
                                 const EnvOptions& soptions,
                                 const InternalKeyComparator& icomparator,
                                 const Slice& file_value, bool for_compaction) {
  TableCache* cache = reinterpret_cast<TableCache*>(arg);
  if (file_value.size() != sizeof(FileMetaData)) {
    return NewErrorIterator(
        Status::Corruption("FileReader invoked with unexpected value"));
  } else {
    ReadOptions options_copy;
    if (options.prefix) {
      // suppress prefix filtering since we have already checked the
      // filters once at this point
      options_copy = options;
      options_copy.prefix = nullptr;
    }

    const FileMetaData* meta_file =
        reinterpret_cast<const FileMetaData*>(file_value.data());
    return cache->NewIterator(
        options.prefix ? options_copy : options, soptions, icomparator,
        *meta_file, nullptr /* don't need reference to table*/, for_compaction);
  }
}

bool Version::PrefixMayMatch(const ReadOptions& options,
                             const EnvOptions& soptions,
                             const Slice& internal_prefix,
                             Iterator* level_iter) const {
  bool may_match = true;
  level_iter->Seek(internal_prefix);
  if (!level_iter->Valid()) {
    // we're past end of level
    may_match = false;
  } else if (ExtractUserKey(level_iter->key()).starts_with(
                                             ExtractUserKey(internal_prefix))) {
    // TODO(tylerharter): do we need this case?  Or are we guaranteed
    // key() will always be the biggest value for this SST?
    may_match = true;
  } else {
<<<<<<< HEAD
    may_match = cfd_->table_cache()->PrefixMayMatch(
        options, cfd_->internal_comparator(),
        DecodeFixed64(level_iter->value().data()),
        DecodeFixed64(level_iter->value().data() + 8), internal_prefix,
        nullptr);
=======
    const FileMetaData* meta_file =
        reinterpret_cast<const FileMetaData*>(level_iter->value().data());

    may_match = vset_->table_cache_->PrefixMayMatch(
        options, vset_->icmp_, *meta_file, internal_prefix, nullptr);
>>>>>>> 577556d5
  }
  return may_match;
}

Status Version::GetPropertiesOfAllTables(TablePropertiesCollection* props) {
  auto table_cache = cfd_->table_cache();
  auto options = cfd_->options();
  for (int level = 0; level < num_levels_; level++) {
    for (const auto& file_meta : files_[level]) {
      auto fname = TableFileName(vset_->dbname_, file_meta->number);
      // 1. If the table is already present in table cache, load table
      // properties from there.
      std::shared_ptr<const TableProperties> table_properties;
      Status s = table_cache->GetTableProperties(
          vset_->storage_options_, cfd_->internal_comparator(), *file_meta,
          &table_properties, true /* no io */);
      if (s.ok()) {
        props->insert({fname, table_properties});
        continue;
      }

      // We only ignore error type `Incomplete` since it's by design that we
      // disallow table when it's not in table cache.
      if (!s.IsIncomplete()) {
        return s;
      }

      // 2. Table is not present in table cache, we'll read the table properties
      // directly from the properties block in the file.
      std::unique_ptr<RandomAccessFile> file;
      s = options->env->NewRandomAccessFile(fname, &file,
                                            vset_->storage_options_);
      if (!s.ok()) {
        return s;
      }

      TableProperties* raw_table_properties;
      // By setting the magic number to kInvalidTableMagicNumber, we can by
      // pass the magic number check in the footer.
      s = ReadTableProperties(
          file.get(), file_meta->file_size,
          Footer::kInvalidTableMagicNumber /* table's magic number */,
          vset_->env_, options->info_log.get(), &raw_table_properties);
      if (!s.ok()) {
        return s;
      }
      RecordTick(options->statistics.get(),
                 NUMBER_DIRECT_LOAD_TABLE_PROPERTIES);

      props->insert({fname, std::shared_ptr<const TableProperties>(
                                raw_table_properties)});
    }
  }

  return Status::OK();
}

Iterator* Version::NewConcatenatingIterator(const ReadOptions& options,
                                            const EnvOptions& soptions,
                                            int level) const {
  Iterator* level_iter =
      new LevelFileNumIterator(cfd_->internal_comparator(), &files_[level]);
  if (options.prefix) {
    InternalKey internal_prefix(*options.prefix, 0, kTypeValue);
    if (!PrefixMayMatch(options, soptions,
                        internal_prefix.Encode(), level_iter)) {
      delete level_iter;
      // nothing in this level can match the prefix
      return NewEmptyIterator();
    }
  }
  return NewTwoLevelIterator(level_iter, &GetFileIterator, cfd_->table_cache(),
                             options, soptions, cfd_->internal_comparator());
}

void Version::AddIterators(const ReadOptions& options,
                           const EnvOptions& soptions,
                           std::vector<Iterator*>* iters) {
  // Merge all level zero files together since they may overlap
  for (const FileMetaData* file : files_[0]) {
    iters->push_back(cfd_->table_cache()->NewIterator(
        options, soptions, cfd_->internal_comparator(), *file));
  }

  // For levels > 0, we can use a concatenating iterator that sequentially
  // walks through the non-overlapping files in the level, opening them
  // lazily.
  for (int level = 1; level < num_levels_; level++) {
    if (!files_[level].empty()) {
      iters->push_back(NewConcatenatingIterator(options, soptions, level));
    }
  }
}

// Callback from TableCache::Get()
namespace {
enum SaverState {
  kNotFound,
  kFound,
  kDeleted,
  kCorrupt,
  kMerge // saver contains the current merge result (the operands)
};
struct Saver {
  SaverState state;
  const Comparator* ucmp;
  Slice user_key;
  bool* value_found; // Is value set correctly? Used by KeyMayExist
  std::string* value;
  const MergeOperator* merge_operator;
  // the merge operations encountered;
  MergeContext* merge_context;
  Logger* logger;
  bool didIO;    // did we do any disk io?
  Statistics* statistics;
};
}

// Called from TableCache::Get and Table::Get when file/block in which
// key may  exist are not there in TableCache/BlockCache respectively. In this
// case we  can't guarantee that key does not exist and are not permitted to do
// IO to be  certain.Set the status=kFound and value_found=false to let the
// caller know that key may exist but is not there in memory
static void MarkKeyMayExist(void* arg) {
  Saver* s = reinterpret_cast<Saver*>(arg);
  s->state = kFound;
  if (s->value_found != nullptr) {
    *(s->value_found) = false;
  }
}

static bool SaveValue(void* arg, const ParsedInternalKey& parsed_key,
                      const Slice& v, bool didIO) {
  Saver* s = reinterpret_cast<Saver*>(arg);
  MergeContext* merge_contex = s->merge_context;
  std::string merge_result;  // temporary area for merge results later

  assert(s != nullptr && merge_contex != nullptr);

  // TODO: didIO and Merge?
  s->didIO = didIO;
  if (s->ucmp->Compare(parsed_key.user_key, s->user_key) == 0) {
    // Key matches. Process it
    switch (parsed_key.type) {
      case kTypeValue:
        if (kNotFound == s->state) {
          s->state = kFound;
          s->value->assign(v.data(), v.size());
        } else if (kMerge == s->state) {
          assert(s->merge_operator != nullptr);
          s->state = kFound;
          if (!s->merge_operator->FullMerge(s->user_key, &v,
                                            merge_contex->GetOperands(),
                                            s->value, s->logger)) {
            RecordTick(s->statistics, NUMBER_MERGE_FAILURES);
            s->state = kCorrupt;
          }
        } else {
          assert(false);
        }
        return false;

      case kTypeDeletion:
        if (kNotFound == s->state) {
          s->state = kDeleted;
        } else if (kMerge == s->state) {
          s->state = kFound;
          if (!s->merge_operator->FullMerge(s->user_key, nullptr,
                                            merge_contex->GetOperands(),
                                            s->value, s->logger)) {
            RecordTick(s->statistics, NUMBER_MERGE_FAILURES);
            s->state = kCorrupt;
          }
        } else {
          assert(false);
        }
        return false;

      case kTypeMerge:
        assert(s->state == kNotFound || s->state == kMerge);
        s->state = kMerge;
        merge_contex->PushOperand(v);
        return true;

      default:
        assert(false);
        break;
    }
  }

  // s->state could be Corrupt, merge or notfound

  return false;
}

namespace {
bool NewestFirst(FileMetaData* a, FileMetaData* b) {
  return a->number > b->number;
}
bool NewestFirstBySeqNo(FileMetaData* a, FileMetaData* b) {
  if (a->smallest_seqno != b->smallest_seqno) {
    return a->smallest_seqno > b->smallest_seqno;
  }
  if (a->largest_seqno != b->largest_seqno) {
    return a->largest_seqno > b->largest_seqno;
  }
  // Break ties by file number
  return NewestFirst(a, b);
}
bool BySmallestKey(FileMetaData* a, FileMetaData* b,
                   const InternalKeyComparator* cmp) {
  int r = cmp->Compare(a->smallest, b->smallest);
  if (r != 0) {
    return (r < 0);
  }
  // Break ties by file number
  return (a->number < b->number);
}
}  // anonymous namespace

Version::Version(ColumnFamilyData* cfd, VersionSet* vset,
                 uint64_t version_number)
    : cfd_(cfd),
      vset_(vset),
      next_(this),
      prev_(this),
      refs_(0),
      // cfd is nullptr if Version is dummy
      num_levels_(cfd == nullptr ? 0 : cfd->NumberLevels()),
      files_(new std::vector<FileMetaData*>[num_levels_]),
      files_by_size_(num_levels_),
      next_file_to_compact_by_size_(num_levels_),
      file_to_compact_(nullptr),
      file_to_compact_level_(-1),
      compaction_score_(num_levels_),
      compaction_level_(num_levels_),
      version_number_(version_number) {}

void Version::Get(const ReadOptions& options,
                  const LookupKey& k,
                  std::string* value,
                  Status* status,
                  MergeContext* merge_context,
                  GetStats* stats,
                  const Options& db_options,
                  bool* value_found) {
  Slice ikey = k.internal_key();
  Slice user_key = k.user_key();
  const Comparator* ucmp = cfd_->internal_comparator().user_comparator();

  auto merge_operator = db_options.merge_operator.get();
  auto logger = db_options.info_log.get();

  assert(status->ok() || status->IsMergeInProgress());
  Saver saver;
  saver.state = status->ok()? kNotFound : kMerge;
  saver.ucmp = ucmp;
  saver.user_key = user_key;
  saver.value_found = value_found;
  saver.value = value;
  saver.merge_operator = merge_operator;
  saver.merge_context = merge_context;
  saver.logger = logger;
  saver.didIO = false;
  saver.statistics = db_options.statistics.get();

  stats->seek_file = nullptr;
  stats->seek_file_level = -1;
  FileMetaData* last_file_read = nullptr;
  int last_file_read_level = -1;

  // We can search level-by-level since entries never hop across
  // levels.  Therefore we are guaranteed that if we find data
  // in an smaller level, later levels are irrelevant (unless we
  // are MergeInProgress).
  for (int level = 0; level < num_levels_; level++) {
    size_t num_files = files_[level].size();
    if (num_files == 0) continue;

    // Get the list of files to search in this level
    FileMetaData* const* files = &files_[level][0];

    // Some files may overlap each other. We find
    // all files that overlap user_key and process them in order from
    // newest to oldest. In the context of merge-operator,
    // this can occur at any level. Otherwise, it only occurs
    // at Level-0 (since Put/Deletes are always compacted into a single entry).
    uint32_t start_index;
    if (level == 0) {
      // On Level-0, we read through all files to check for overlap.
      start_index = 0;
    } else {
      // On Level-n (n>=1), files are sorted.
      // Binary search to find earliest index whose largest key >= ikey.
      // We will also stop when the file no longer overlaps ikey
      start_index = FindFile(cfd_->internal_comparator(), files_[level], ikey);
    }

    // Traverse each relevant file to find the desired key
#ifndef NDEBUG
    FileMetaData* prev_file = nullptr;
#endif
    for (uint32_t i = start_index; i < num_files; ++i) {
      FileMetaData* f = files[i];
      if (ucmp->Compare(user_key, f->smallest.user_key()) < 0 ||
          ucmp->Compare(user_key, f->largest.user_key()) > 0) {
        // Only process overlapping files.
        if (level > 0) {
          // If on Level-n (n>=1) then the files are sorted.
          // So we can stop looking when we are past the ikey.
          break;
        }
        // TODO: do we want to check file ranges for level0 files at all?
        // For new SST format where Get() is fast, we might want to consider
        // to avoid those two comparisons, if it can filter out too few files.
        continue;
      }
#ifndef NDEBUG
      // Sanity check to make sure that the files are correctly sorted
      if (prev_file) {
        if (level != 0) {
          int comp_sign = cfd_->internal_comparator().Compare(
              prev_file->largest, f->smallest);
          assert(comp_sign < 0);
        } else {
          // level == 0, the current file cannot be newer than the previous one.
          if (cfd_->options()->compaction_style == kCompactionStyleUniversal) {
            assert(!NewestFirstBySeqNo(f, prev_file));
          } else {
            assert(!NewestFirst(f, prev_file));
          }
        }
      }
      prev_file = f;
#endif
      bool tableIO = false;
      *status = cfd_->table_cache()->Get(options, cfd_->internal_comparator(),
                                         *f, ikey, &saver, SaveValue, &tableIO,
                                         MarkKeyMayExist);
      // TODO: examine the behavior for corrupted key
      if (!status->ok()) {
        return;
      }

      if (last_file_read != nullptr && stats->seek_file == nullptr) {
        // We have had more than one seek for this read.  Charge the 1st file.
        stats->seek_file = last_file_read;
        stats->seek_file_level = last_file_read_level;
      }

      // If we did any IO as part of the read, then we remember it because
      // it is a possible candidate for seek-based compaction. saver.didIO
      // is true if the block had to be read in from storage and was not
      // pre-exisiting in the block cache. Also, if this file was not pre-
      // existing in the table cache and had to be freshly opened that needed
      // the index blocks to be read-in, then tableIO is true. One thing
      // to note is that the index blocks are not part of the block cache.
      if (saver.didIO || tableIO) {
        last_file_read = f;
        last_file_read_level = level;
      }

      switch (saver.state) {
        case kNotFound:
          break;      // Keep searching in other files
        case kFound:
          return;
        case kDeleted:
          *status = Status::NotFound();  // Use empty error message for speed
          return;
        case kCorrupt:
          *status = Status::Corruption("corrupted key for ", user_key);
          return;
        case kMerge:
          break;
      }
    }
  }


  if (kMerge == saver.state) {
    // merge_operands are in saver and we hit the beginning of the key history
    // do a final merge of nullptr and operands;
    if (merge_operator->FullMerge(user_key, nullptr,
                                  saver.merge_context->GetOperands(),
                                  value, logger)) {
      *status = Status::OK();
    } else {
      RecordTick(db_options.statistics.get(), NUMBER_MERGE_FAILURES);
      *status = Status::Corruption("could not perform end-of-key merge for ",
                                   user_key);
    }
  } else {
    *status = Status::NotFound(); // Use an empty error message for speed
  }
}

bool Version::UpdateStats(const GetStats& stats) {
  FileMetaData* f = stats.seek_file;
  if (f != nullptr) {
    f->allowed_seeks--;
    if (f->allowed_seeks <= 0 && file_to_compact_ == nullptr) {
      file_to_compact_ = f;
      file_to_compact_level_ = stats.seek_file_level;
      return true;
    }
  }
  return false;
}

void Version::ComputeCompactionScore(
    std::vector<uint64_t>& size_being_compacted) {
  double max_score = 0;
  int max_score_level = 0;

  int num_levels_to_check =
      (cfd_->options()->compaction_style != kCompactionStyleUniversal)
          ? NumberLevels() - 1
          : 1;

  for (int level = 0; level < num_levels_to_check; level++) {
    double score;
    if (level == 0) {
      // We treat level-0 specially by bounding the number of files
      // instead of number of bytes for two reasons:
      //
      // (1) With larger write-buffer sizes, it is nice not to do too
      // many level-0 compactions.
      //
      // (2) The files in level-0 are merged on every read and
      // therefore we wish to avoid too many files when the individual
      // file size is small (perhaps because of a small write-buffer
      // setting, or very high compression ratios, or lots of
      // overwrites/deletions).
      int numfiles = 0;
      for (unsigned int i = 0; i < files_[level].size(); i++) {
        if (!files_[level][i]->being_compacted) {
          numfiles++;
        }
      }

      // If we are slowing down writes, then we better compact that first
      if (numfiles >= cfd_->options()->level0_stop_writes_trigger) {
        score = 1000000;
        // Log(options_->info_log, "XXX score l0 = 1000000000 max");
      } else if (numfiles >= cfd_->options()->level0_slowdown_writes_trigger) {
        score = 10000;
        // Log(options_->info_log, "XXX score l0 = 1000000 medium");
      } else {
        score = static_cast<double>(numfiles) /
                cfd_->options()->level0_file_num_compaction_trigger;
        if (score >= 1) {
          // Log(options_->info_log, "XXX score l0 = %d least", (int)score);
        }
      }
    } else {
      // Compute the ratio of current size to size limit.
      const uint64_t level_bytes =
          TotalFileSize(files_[level]) - size_being_compacted[level];
      score = static_cast<double>(level_bytes) /
              cfd_->compaction_picker()->MaxBytesForLevel(level);
      if (score > 1) {
        // Log(options_->info_log, "XXX score l%d = %d ", level, (int)score);
      }
      if (max_score < score) {
        max_score = score;
        max_score_level = level;
      }
    }
    compaction_level_[level] = level;
    compaction_score_[level] = score;
  }

  // update the max compaction score in levels 1 to n-1
  max_compaction_score_ = max_score;
  max_compaction_score_level_ = max_score_level;

  // sort all the levels based on their score. Higher scores get listed
  // first. Use bubble sort because the number of entries are small.
  for (int i = 0; i < NumberLevels() - 2; i++) {
    for (int j = i + 1; j < NumberLevels() - 1; j++) {
      if (compaction_score_[i] < compaction_score_[j]) {
        double score = compaction_score_[i];
        int level = compaction_level_[i];
        compaction_score_[i] = compaction_score_[j];
        compaction_level_[i] = compaction_level_[j];
        compaction_score_[j] = score;
        compaction_level_[j] = level;
      }
    }
  }
}

namespace {

// Compator that is used to sort files based on their size
// In normal mode: descending size
bool CompareSizeDescending(const Version::Fsize& first,
                           const Version::Fsize& second) {
  return (first.file->file_size > second.file->file_size);
}
// A static compator used to sort files based on their seqno
// In universal style : descending seqno
bool CompareSeqnoDescending(const Version::Fsize& first,
                            const Version::Fsize& second) {
  if (first.file->smallest_seqno > second.file->smallest_seqno) {
    assert(first.file->largest_seqno > second.file->largest_seqno);
    return true;
  }
  assert(first.file->largest_seqno <= second.file->largest_seqno);
  return false;
}

} // anonymous namespace

void Version::UpdateFilesBySize() {
  // No need to sort the highest level because it is never compacted.
  int max_level =
      (cfd_->options()->compaction_style == kCompactionStyleUniversal)
          ? NumberLevels()
          : NumberLevels() - 1;

  for (int level = 0; level < max_level; level++) {
    const std::vector<FileMetaData*>& files = files_[level];
    std::vector<int>& files_by_size = files_by_size_[level];
    assert(files_by_size.size() == 0);

    // populate a temp vector for sorting based on size
    std::vector<Fsize> temp(files.size());
    for (unsigned int i = 0; i < files.size(); i++) {
      temp[i].index = i;
      temp[i].file = files[i];
    }

    // sort the top number_of_files_to_sort_ based on file size
    if (cfd_->options()->compaction_style == kCompactionStyleUniversal) {
      int num = temp.size();
      std::partial_sort(temp.begin(), temp.begin() + num, temp.end(),
                        CompareSeqnoDescending);
    } else {
      int num = Version::number_of_files_to_sort_;
      if (num > (int)temp.size()) {
        num = temp.size();
      }
      std::partial_sort(temp.begin(), temp.begin() + num, temp.end(),
                        CompareSizeDescending);
    }
    assert(temp.size() == files.size());

    // initialize files_by_size_
    for (unsigned int i = 0; i < temp.size(); i++) {
      files_by_size.push_back(temp[i].index);
    }
    next_file_to_compact_by_size_[level] = 0;
    assert(files_[level].size() == files_by_size_[level].size());
  }
}

void Version::Ref() {
  ++refs_;
}

bool Version::Unref() {
  assert(refs_ >= 1);
  --refs_;
  if (refs_ == 0) {
    delete this;
    return true;
  }
  return false;
}

bool Version::NeedsCompaction() const {
  if (file_to_compact_ != nullptr) {
    return true;
  }
  // In universal compaction case, this check doesn't really
  // check the compaction condition, but checks num of files threshold
  // only. We are not going to miss any compaction opportunity
  // but it's likely that more compactions are scheduled but
  // ending up with nothing to do. We can improve it later.
  // TODO(sdong): improve this function to be accurate for universal
  //              compactions.
  int num_levels_to_check =
      (cfd_->options()->compaction_style != kCompactionStyleUniversal)
          ? NumberLevels() - 1
          : 1;
  for (int i = 0; i < num_levels_to_check; i++) {
    if (compaction_score_[i] >= 1) {
      return true;
    }
  }
  return false;
}

bool Version::OverlapInLevel(int level,
                             const Slice* smallest_user_key,
                             const Slice* largest_user_key) {
  return SomeFileOverlapsRange(cfd_->internal_comparator(), (level > 0),
                               files_[level], smallest_user_key,
                               largest_user_key);
}

int Version::PickLevelForMemTableOutput(
    const Slice& smallest_user_key,
    const Slice& largest_user_key) {
  int level = 0;
  if (!OverlapInLevel(0, &smallest_user_key, &largest_user_key)) {
    // Push to next level if there is no overlap in next level,
    // and the #bytes overlapping in the level after that are limited.
    InternalKey start(smallest_user_key, kMaxSequenceNumber, kValueTypeForSeek);
    InternalKey limit(largest_user_key, 0, static_cast<ValueType>(0));
    std::vector<FileMetaData*> overlaps;
    int max_mem_compact_level = cfd_->options()->max_mem_compaction_level;
    while (max_mem_compact_level > 0 && level < max_mem_compact_level) {
      if (OverlapInLevel(level + 1, &smallest_user_key, &largest_user_key)) {
        break;
      }
      if (level + 2 >= num_levels_) {
        level++;
        break;
      }
      GetOverlappingInputs(level + 2, &start, &limit, &overlaps);
      const uint64_t sum = TotalFileSize(overlaps);
      if (sum > cfd_->compaction_picker()->MaxGrandParentOverlapBytes(level)) {
        break;
      }
      level++;
    }
  }

  return level;
}

// Store in "*inputs" all files in "level" that overlap [begin,end]
// If hint_index is specified, then it points to a file in the
// overlapping range.
// The file_index returns a pointer to any file in an overlapping range.
void Version::GetOverlappingInputs(int level,
                                   const InternalKey* begin,
                                   const InternalKey* end,
                                   std::vector<FileMetaData*>* inputs,
                                   int hint_index,
                                   int* file_index) {
  inputs->clear();
  Slice user_begin, user_end;
  if (begin != nullptr) {
    user_begin = begin->user_key();
  }
  if (end != nullptr) {
    user_end = end->user_key();
  }
  if (file_index) {
    *file_index = -1;
  }
  const Comparator* user_cmp = cfd_->internal_comparator().user_comparator();
  if (begin != nullptr && end != nullptr && level > 0) {
    GetOverlappingInputsBinarySearch(level, user_begin, user_end, inputs,
      hint_index, file_index);
    return;
  }
  for (size_t i = 0; i < files_[level].size(); ) {
    FileMetaData* f = files_[level][i++];
    const Slice file_start = f->smallest.user_key();
    const Slice file_limit = f->largest.user_key();
    if (begin != nullptr && user_cmp->Compare(file_limit, user_begin) < 0) {
      // "f" is completely before specified range; skip it
    } else if (end != nullptr && user_cmp->Compare(file_start, user_end) > 0) {
      // "f" is completely after specified range; skip it
    } else {
      inputs->push_back(f);
      if (level == 0) {
        // Level-0 files may overlap each other.  So check if the newly
        // added file has expanded the range.  If so, restart search.
        if (begin != nullptr && user_cmp->Compare(file_start, user_begin) < 0) {
          user_begin = file_start;
          inputs->clear();
          i = 0;
        } else if (end != nullptr
            && user_cmp->Compare(file_limit, user_end) > 0) {
          user_end = file_limit;
          inputs->clear();
          i = 0;
        }
      } else if (file_index) {
        *file_index = i-1;
      }
    }
  }
}

// Store in "*inputs" all files in "level" that overlap [begin,end]
// Employ binary search to find at least one file that overlaps the
// specified range. From that file, iterate backwards and
// forwards to find all overlapping files.
void Version::GetOverlappingInputsBinarySearch(
    int level,
    const Slice& user_begin,
    const Slice& user_end,
    std::vector<FileMetaData*>* inputs,
    int hint_index,
    int* file_index) {
  assert(level > 0);
  int min = 0;
  int mid = 0;
  int max = files_[level].size() -1;
  bool foundOverlap = false;
  const Comparator* user_cmp = cfd_->internal_comparator().user_comparator();

  // if the caller already knows the index of a file that has overlap,
  // then we can skip the binary search.
  if (hint_index != -1) {
    mid = hint_index;
    foundOverlap = true;
  }

  while (!foundOverlap && min <= max) {
    mid = (min + max)/2;
    FileMetaData* f = files_[level][mid];
    const Slice file_start = f->smallest.user_key();
    const Slice file_limit = f->largest.user_key();
    if (user_cmp->Compare(file_limit, user_begin) < 0) {
      min = mid + 1;
    } else if (user_cmp->Compare(user_end, file_start) < 0) {
      max = mid - 1;
    } else {
      foundOverlap = true;
      break;
    }
  }

  // If there were no overlapping files, return immediately.
  if (!foundOverlap) {
    return;
  }
  // returns the index where an overlap is found
  if (file_index) {
    *file_index = mid;
  }
  ExtendOverlappingInputs(level, user_begin, user_end, inputs, mid);
}

// Store in "*inputs" all files in "level" that overlap [begin,end]
// The midIndex specifies the index of at least one file that
// overlaps the specified range. From that file, iterate backward
// and forward to find all overlapping files.
void Version::ExtendOverlappingInputs(
    int level,
    const Slice& user_begin,
    const Slice& user_end,
    std::vector<FileMetaData*>* inputs,
    unsigned int midIndex) {

  const Comparator* user_cmp = cfd_->internal_comparator().user_comparator();
#ifndef NDEBUG
  {
    // assert that the file at midIndex overlaps with the range
    assert(midIndex < files_[level].size());
    FileMetaData* f = files_[level][midIndex];
    const Slice fstart = f->smallest.user_key();
    const Slice flimit = f->largest.user_key();
    if (user_cmp->Compare(fstart, user_begin) >= 0) {
      assert(user_cmp->Compare(fstart, user_end) <= 0);
    } else {
      assert(user_cmp->Compare(flimit, user_begin) >= 0);
    }
  }
#endif
  int startIndex = midIndex + 1;
  int endIndex = midIndex;
  int count __attribute__((unused)) = 0;

  // check backwards from 'mid' to lower indices
  for (int i = midIndex; i >= 0 ; i--) {
    FileMetaData* f = files_[level][i];
    const Slice file_limit = f->largest.user_key();
    if (user_cmp->Compare(file_limit, user_begin) >= 0) {
      startIndex = i;
      assert((count++, true));
    } else {
      break;
    }
  }
  // check forward from 'mid+1' to higher indices
  for (unsigned int i = midIndex+1; i < files_[level].size(); i++) {
    FileMetaData* f = files_[level][i];
    const Slice file_start = f->smallest.user_key();
    if (user_cmp->Compare(file_start, user_end) <= 0) {
      assert((count++, true));
      endIndex = i;
    } else {
      break;
    }
  }
  assert(count == endIndex - startIndex + 1);

  // insert overlapping files into vector
  for (int i = startIndex; i <= endIndex; i++) {
    FileMetaData* f = files_[level][i];
    inputs->push_back(f);
  }
}

// Returns true iff the first or last file in inputs contains
// an overlapping user key to the file "just outside" of it (i.e.
// just after the last file, or just before the first file)
// REQUIRES: "*inputs" is a sorted list of non-overlapping files
bool Version::HasOverlappingUserKey(
    const std::vector<FileMetaData*>* inputs,
    int level) {

  // If inputs empty, there is no overlap.
  // If level == 0, it is assumed that all needed files were already included.
  if (inputs->empty() || level == 0){
    return false;
  }

  const Comparator* user_cmp = cfd_->internal_comparator().user_comparator();
  const std::vector<FileMetaData*>& files = files_[level];
  const size_t kNumFiles = files.size();

  // Check the last file in inputs against the file after it
  size_t last_file = FindFile(cfd_->internal_comparator(), files,
                              inputs->back()->largest.Encode());
  assert(0 <= last_file && last_file < kNumFiles);  // File should exist!
  if (last_file < kNumFiles-1) {                    // If not the last file
    const Slice last_key_in_input = files[last_file]->largest.user_key();
    const Slice first_key_after = files[last_file+1]->smallest.user_key();
    if (user_cmp->Compare(last_key_in_input, first_key_after) == 0) {
      // The last user key in input overlaps with the next file's first key
      return true;
    }
  }

  // Check the first file in inputs against the file just before it
  size_t first_file = FindFile(cfd_->internal_comparator(), files,
                               inputs->front()->smallest.Encode());
  assert(0 <= first_file && first_file <= last_file);   // File should exist!
  if (first_file > 0) {                                 // If not first file
    const Slice& first_key_in_input = files[first_file]->smallest.user_key();
    const Slice& last_key_before = files[first_file-1]->largest.user_key();
    if (user_cmp->Compare(first_key_in_input, last_key_before) == 0) {
      // The first user key in input overlaps with the previous file's last key
      return true;
    }
  }

  return false;
}

int64_t Version::NumLevelBytes(int level) const {
  assert(level >= 0);
  assert(level < NumberLevels());
  return TotalFileSize(files_[level]);
}

const char* Version::LevelSummary(LevelSummaryStorage* scratch) const {
  int len = snprintf(scratch->buffer, sizeof(scratch->buffer), "files[");
  for (int i = 0; i < NumberLevels(); i++) {
    int sz = sizeof(scratch->buffer) - len;
    int ret = snprintf(scratch->buffer + len, sz, "%d ", int(files_[i].size()));
    if (ret < 0 || ret >= sz) break;
    len += ret;
  }
  snprintf(scratch->buffer + len, sizeof(scratch->buffer) - len, "]");
  return scratch->buffer;
}

const char* Version::LevelFileSummary(FileSummaryStorage* scratch,
                                      int level) const {
  int len = snprintf(scratch->buffer, sizeof(scratch->buffer), "files_size[");
  for (const auto& f : files_[level]) {
    int sz = sizeof(scratch->buffer) - len;
    int ret = snprintf(scratch->buffer + len, sz,
                       "#%lu(seq=%lu,sz=%lu,%lu) ",
                       (unsigned long)f->number,
                       (unsigned long)f->smallest_seqno,
                       (unsigned long)f->file_size,
                       (unsigned long)f->being_compacted);
    if (ret < 0 || ret >= sz)
      break;
    len += ret;
  }
  snprintf(scratch->buffer + len, sizeof(scratch->buffer) - len, "]");
  return scratch->buffer;
}

int64_t Version::MaxNextLevelOverlappingBytes() {
  uint64_t result = 0;
  std::vector<FileMetaData*> overlaps;
  for (int level = 1; level < NumberLevels() - 1; level++) {
    for (const auto& f : files_[level]) {
      GetOverlappingInputs(level + 1, &f->smallest, &f->largest, &overlaps);
      const uint64_t sum = TotalFileSize(overlaps);
      if (sum > result) {
        result = sum;
      }
    }
  }
  return result;
}

void Version::AddLiveFiles(std::set<uint64_t>* live) {
  for (int level = 0; level < NumberLevels(); level++) {
    const std::vector<FileMetaData*>& files = files_[level];
    for (const auto& file : files) {
      live->insert(file->number);
    }
  }
}

std::string Version::DebugString(bool hex) const {
  std::string r;
  for (int level = 0; level < num_levels_; level++) {
    // E.g.,
    //   --- level 1 ---
    //   17:123['a' .. 'd']
    //   20:43['e' .. 'g']
    r.append("--- level ");
    AppendNumberTo(&r, level);
    r.append(" --- version# ");
    AppendNumberTo(&r, version_number_);
    r.append(" ---\n");
    const std::vector<FileMetaData*>& files = files_[level];
    for (size_t i = 0; i < files.size(); i++) {
      r.push_back(' ');
      AppendNumberTo(&r, files[i]->number);
      r.push_back(':');
      AppendNumberTo(&r, files[i]->file_size);
      r.append("[");
      r.append(files[i]->smallest.DebugString(hex));
      r.append(" .. ");
      r.append(files[i]->largest.DebugString(hex));
      r.append("]\n");
    }
  }
  return r;
}

// this is used to batch writes to the manifest file
struct VersionSet::ManifestWriter {
  Status status;
  bool done;
  port::CondVar cv;
  ColumnFamilyData* cfd;
  VersionEdit* edit;

  explicit ManifestWriter(port::Mutex* mu, ColumnFamilyData* cfd,
                          VersionEdit* e)
      : done(false), cv(mu), cfd(cfd), edit(e) {}
};

// A helper class so we can efficiently apply a whole sequence
// of edits to a particular state without creating intermediate
// Versions that contain full copies of the intermediate state.
class VersionSet::Builder {
 private:
  // Helper to sort v->files_
  // kLevel0LevelCompaction -- NewestFirst
  // kLevel0UniversalCompaction -- NewestFirstBySeqNo
  // kLevelNon0 -- BySmallestKey
  struct FileComparator {
    enum SortMethod {
      kLevel0LevelCompaction = 0,
      kLevel0UniversalCompaction = 1,
      kLevelNon0 = 2,
    } sort_method;
    const InternalKeyComparator* internal_comparator;

    bool operator()(FileMetaData* f1, FileMetaData* f2) const {
      switch (sort_method) {
        case kLevel0LevelCompaction:
          return NewestFirst(f1, f2);
        case kLevel0UniversalCompaction:
          return NewestFirstBySeqNo(f1, f2);
        case kLevelNon0:
          return BySmallestKey(f1, f2, internal_comparator);
      }
      assert(false);
      return false;
    }
  };

  typedef std::set<FileMetaData*, FileComparator> FileSet;
  struct LevelState {
    std::set<uint64_t> deleted_files;
    FileSet* added_files;
  };

  ColumnFamilyData* cfd_;
  Version* base_;
  LevelState* levels_;
  FileComparator level_zero_cmp_;
  FileComparator level_nonzero_cmp_;

 public:
  Builder(ColumnFamilyData* cfd) : cfd_(cfd), base_(cfd->current()) {
    base_->Ref();
<<<<<<< HEAD
    levels_ = new LevelState[base_->NumberLevels()];
    BySmallestKey cmp;
    cmp.internal_comparator = &cfd_->internal_comparator();
    for (int level = 0; level < base_->NumberLevels(); level++) {
      levels_[level].added_files = new FileSet(cmp);
=======
    levels_ = new LevelState[base->NumberLevels()];
    level_zero_cmp_.sort_method =
        (vset_->options_->compaction_style == kCompactionStyleUniversal)
            ? FileComparator::kLevel0UniversalCompaction
            : FileComparator::kLevel0LevelCompaction;
    level_nonzero_cmp_.sort_method = FileComparator::kLevelNon0;
    level_nonzero_cmp_.internal_comparator = &vset_->icmp_;

    levels_[0].added_files = new FileSet(level_zero_cmp_);
    for (int level = 1; level < base->NumberLevels(); level++) {
        levels_[level].added_files = new FileSet(level_nonzero_cmp_);
>>>>>>> 577556d5
    }
  }

  ~Builder() {
    for (int level = 0; level < base_->NumberLevels(); level++) {
      const FileSet* added = levels_[level].added_files;
      std::vector<FileMetaData*> to_unref;
      to_unref.reserve(added->size());
      for (FileSet::const_iterator it = added->begin();
          it != added->end(); ++it) {
        to_unref.push_back(*it);
      }
      delete added;
      for (uint32_t i = 0; i < to_unref.size(); i++) {
        FileMetaData* f = to_unref[i];
        f->refs--;
        if (f->refs <= 0) {
          if (f->table_reader_handle) {
            cfd_->table_cache()->ReleaseHandle(f->table_reader_handle);
            f->table_reader_handle = nullptr;
          }
          delete f;
        }
      }
    }

    delete[] levels_;
    base_->Unref();
  }

  void CheckConsistency(Version* v) {
#ifndef NDEBUG
    // make sure the files are sorted correctly
    for (int level = 0; level < v->NumberLevels(); level++) {
<<<<<<< HEAD
      // Make sure there is no overlap in levels > 0
      if (level > 0) {
        for (uint32_t i = 1; i < v->files_[level].size(); i++) {
          const InternalKey& prev_end = v->files_[level][i-1]->largest;
          const InternalKey& this_begin = v->files_[level][i]->smallest;
          if (cfd_->internal_comparator().Compare(prev_end, this_begin) >= 0) {
=======
      for (size_t i = 1; i < v->files_[level].size(); i++) {
        auto f1 = v->files_[level][i - 1];
        auto f2 = v->files_[level][i];
        if (level == 0) {
          assert(level_zero_cmp_(f1, f2));
          if (vset_->options_->compaction_style == kCompactionStyleUniversal) {
            assert(f1->largest_seqno > f2->largest_seqno);
          }
        } else {
          assert(level_nonzero_cmp_(f1, f2));

          // Make sure there is no overlap in levels > 0
          if (vset_->icmp_.Compare(f1->largest, f2->smallest) >= 0) {
>>>>>>> 577556d5
            fprintf(stderr, "overlapping ranges in same level %s vs. %s\n",
                    (f1->largest).DebugString().c_str(),
                    (f2->smallest).DebugString().c_str());
            abort();
          }
        }
      }
    }
#endif
  }

  void CheckConsistencyForDeletes(VersionEdit* edit, unsigned int number,
                                  int level) {
#ifndef NDEBUG
      // a file to be deleted better exist in the previous version
      bool found = false;
      for (int l = 0; !found && l < base_->NumberLevels(); l++) {
        const std::vector<FileMetaData*>& base_files = base_->files_[l];
        for (unsigned int i = 0; i < base_files.size(); i++) {
          FileMetaData* f = base_files[i];
          if (f->number == number) {
            found =  true;
            break;
          }
        }
      }
      // if the file did not exist in the previous version, then it
      // is possibly moved from lower level to higher level in current
      // version
      for (int l = level+1; !found && l < base_->NumberLevels(); l++) {
        const FileSet* added = levels_[l].added_files;
        for (FileSet::const_iterator added_iter = added->begin();
             added_iter != added->end(); ++added_iter) {
          FileMetaData* f = *added_iter;
          if (f->number == number) {
            found = true;
            break;
          }
        }
      }

      // maybe this file was added in a previous edit that was Applied
      if (!found) {
        const FileSet* added = levels_[level].added_files;
        for (FileSet::const_iterator added_iter = added->begin();
             added_iter != added->end(); ++added_iter) {
          FileMetaData* f = *added_iter;
          if (f->number == number) {
            found = true;
            break;
          }
        }
      }
      assert(found);
#endif
  }

  // Apply all of the edits in *edit to the current state.
  void Apply(VersionEdit* edit) {
    CheckConsistency(base_);

    // Delete files
    const VersionEdit::DeletedFileSet& del = edit->deleted_files_;
    for (const auto& del_file : del) {
      const auto level = del_file.first;
      const auto number = del_file.second;
      levels_[level].deleted_files.insert(number);
      CheckConsistencyForDeletes(edit, number, level);
    }

    // Add new files
    for (const auto& new_file : edit->new_files_) {
      const int level = new_file.first;
      FileMetaData* f = new FileMetaData(new_file.second);
      f->refs = 1;

      // We arrange to automatically compact this file after
      // a certain number of seeks.  Let's assume:
      //   (1) One seek costs 10ms
      //   (2) Writing or reading 1MB costs 10ms (100MB/s)
      //   (3) A compaction of 1MB does 25MB of IO:
      //         1MB read from this level
      //         10-12MB read from next level (boundaries may be misaligned)
      //         10-12MB written to next level
      // This implies that 25 seeks cost the same as the compaction
      // of 1MB of data.  I.e., one seek costs approximately the
      // same as the compaction of 40KB of data.  We are a little
      // conservative and allow approximately one seek for every 16KB
      // of data before triggering a compaction.
      f->allowed_seeks = (f->file_size / 16384);
      if (f->allowed_seeks < 100) f->allowed_seeks = 100;

      levels_[level].deleted_files.erase(f->number);
      levels_[level].added_files->insert(f);
    }
  }

  // Save the current state in *v.
  void SaveTo(Version* v) {
    CheckConsistency(base_);
    CheckConsistency(v);
<<<<<<< HEAD
    BySmallestKey cmp;
    cmp.internal_comparator = &cfd_->internal_comparator();
=======
>>>>>>> 577556d5
    for (int level = 0; level < base_->NumberLevels(); level++) {
      const auto& cmp = (level == 0) ? level_zero_cmp_ : level_nonzero_cmp_;
      // Merge the set of added files with the set of pre-existing files.
      // Drop any deleted files.  Store the result in *v.
      const auto& base_files = base_->files_[level];
      auto base_iter = base_files.begin();
      auto base_end = base_files.end();
      const auto& added_files = *levels_[level].added_files;
      v->files_[level].reserve(base_files.size() + added_files.size());

      for (const auto& added : added_files) {
        // Add all smaller files listed in base_
        for (auto bpos = std::upper_bound(base_iter, base_end, added, cmp);
             base_iter != bpos;
             ++base_iter) {
          MaybeAddFile(v, level, *base_iter);
        }

        MaybeAddFile(v, level, added);
      }

      // Add remaining base files
      for (; base_iter != base_end; ++base_iter) {
        MaybeAddFile(v, level, *base_iter);
      }
    }

<<<<<<< HEAD
    // TODO(icanadi) do it in the loop above, which already sorts the files
    // Pre-sort level0 for Get()
    if (cfd_->options()->compaction_style == kCompactionStyleUniversal) {
      std::sort(v->files_[0].begin(), v->files_[0].end(), NewestFirstBySeqNo);
    } else {
      std::sort(v->files_[0].begin(), v->files_[0].end(), NewestFirst);
    }
=======
>>>>>>> 577556d5
    CheckConsistency(v);
  }

  void LoadTableHandlers() {
    for (int level = 0; level < cfd_->NumberLevels(); level++) {
      for (auto& file_meta : *(levels_[level].added_files)) {
        assert (!file_meta->table_reader_handle);
        bool table_io;
        cfd_->table_cache()->FindTable(
            base_->vset_->storage_options_, cfd_->internal_comparator(),
            file_meta->number, file_meta->file_size,
            &file_meta->table_reader_handle, &table_io, false);
      }
    }
  }

  void MaybeAddFile(Version* v, int level, FileMetaData* f) {
    if (levels_[level].deleted_files.count(f->number) > 0) {
      // File is deleted: do nothing
    } else {
      auto* files = &v->files_[level];
      if (level > 0 && !files->empty()) {
        // Must not overlap
        assert(cfd_->internal_comparator().Compare(
                   (*files)[files->size() - 1]->largest, f->smallest) < 0);
      }
      f->refs++;
      files->push_back(f);
    }
  }
};

VersionSet::VersionSet(const std::string& dbname, const DBOptions* options,
                       const EnvOptions& storage_options, Cache* table_cache)
    : column_family_set_(new ColumnFamilySet(dbname, options, storage_options,
                                             table_cache)),
      env_(options->env),
      dbname_(dbname),
      options_(options),
      next_file_number_(2),
      manifest_file_number_(0),  // Filled by Recover()
      pending_manifest_file_number_(0),
      last_sequence_(0),
      prev_log_number_(0),
      current_version_number_(0),
      manifest_file_size_(0),
      storage_options_(storage_options),
      storage_options_compactions_(storage_options_) {}

VersionSet::~VersionSet() {
  // we need to delete column_family_set_ because its destructor depends on
  // VersionSet
  column_family_set_.reset();
  for (auto file : obsolete_files_) {
    delete file;
  }
  obsolete_files_.clear();
}

void VersionSet::AppendVersion(ColumnFamilyData* column_family_data,
                               Version* v) {
  // Make "v" current
  assert(v->refs_ == 0);
  Version* current = column_family_data->current();
  assert(v != current);
  if (current != nullptr) {
    assert(current->refs_ > 0);
    current->Unref();
  }
  column_family_data->SetCurrent(v);
  v->Ref();

  // Append to linked list
  v->prev_ = column_family_data->dummy_versions()->prev_;
  v->next_ = column_family_data->dummy_versions();
  v->prev_->next_ = v;
  v->next_->prev_ = v;
}

Status VersionSet::LogAndApply(ColumnFamilyData* column_family_data,
                               VersionEdit* edit, port::Mutex* mu,
                               Directory* db_directory, bool new_descriptor_log,
                               const ColumnFamilyOptions* options) {
  mu->AssertHeld();

  // column_family_data can be nullptr only if this is column_family_add.
  // in that case, we also need to specify ColumnFamilyOptions
  if (column_family_data == nullptr) {
    assert(edit->is_column_family_add_);
    assert(options != nullptr);
  }

  // queue our request
  ManifestWriter w(mu, column_family_data, edit);
  manifest_writers_.push_back(&w);
  while (!w.done && &w != manifest_writers_.front()) {
    w.cv.Wait();
  }
  if (w.done) {
    return w.status;
  }
  if (column_family_data != nullptr && column_family_data->IsDropped()) {
    // if column family is dropped by the time we get here, no need to write
    // anything to the manifest
    manifest_writers_.pop_front();
    // Notify new head of write queue
    if (!manifest_writers_.empty()) {
      manifest_writers_.front()->cv.Signal();
    }
    return Status::OK();
  }

  std::vector<VersionEdit*> batch_edits;
  Version* v = nullptr;
  std::unique_ptr<Builder> builder(nullptr);

  // process all requests in the queue
  ManifestWriter* last_writer = &w;
  assert(!manifest_writers_.empty());
  assert(manifest_writers_.front() == &w);
  if (edit->IsColumnFamilyManipulation()) {
    // no group commits for column family add or drop
    LogAndApplyCFHelper(edit);
    batch_edits.push_back(edit);
  } else {
    v = new Version(column_family_data, this, current_version_number_++);
    builder.reset(new Builder(column_family_data));
    for (const auto& writer : manifest_writers_) {
      if (writer->edit->IsColumnFamilyManipulation() ||
          writer->cfd->GetID() != column_family_data->GetID()) {
        // no group commits for column family add or drop
        // also, group commits across column families are not supported
        break;
      }
      last_writer = writer;
      LogAndApplyHelper(column_family_data, builder.get(), v, last_writer->edit,
                        mu);
      batch_edits.push_back(last_writer->edit);
    }
    builder->SaveTo(v);
  }

  // Initialize new descriptor log file if necessary by creating
  // a temporary file that contains a snapshot of the current version.
  uint64_t new_manifest_file_size = 0;
  Status s;

  assert(pending_manifest_file_number_ == 0);
  if (!descriptor_log_ ||
      manifest_file_size_ > options_->max_manifest_file_size) {
    pending_manifest_file_number_ = NewFileNumber();
    batch_edits.back()->SetNextFile(next_file_number_);
    new_descriptor_log = true;
  } else {
    pending_manifest_file_number_ = manifest_file_number_;
  }

  if (new_descriptor_log) {
    // if we're writing out new snapshot make sure to persist max column family
    if (column_family_set_->GetMaxColumnFamily() > 0) {
      edit->SetMaxColumnFamily(column_family_set_->GetMaxColumnFamily());
    }
  }

  // Unlock during expensive operations. New writes cannot get here
  // because &w is ensuring that all new writes get queued.
  {
    std::vector<uint64_t> size_being_compacted;
    if (!edit->IsColumnFamilyManipulation()) {
      size_being_compacted.resize(v->NumberLevels() - 1);
      // calculate the amount of data being compacted at every level
      column_family_data->compaction_picker()->SizeBeingCompacted(
          size_being_compacted);
    }

    mu->Unlock();

    if (!edit->IsColumnFamilyManipulation() && options_->max_open_files == -1) {
      // unlimited table cache. Pre-load table handle now.
      // Need to do it out of the mutex.
      builder->LoadTableHandlers();
    }

    // This is fine because everything inside of this block is serialized --
    // only one thread can be here at the same time
    if (new_descriptor_log) {
      unique_ptr<WritableFile> descriptor_file;
      s = env_->NewWritableFile(
          DescriptorFileName(dbname_, pending_manifest_file_number_),
          &descriptor_file, env_->OptimizeForManifestWrite(storage_options_));
      if (s.ok()) {
        descriptor_file->SetPreallocationBlockSize(
            options_->manifest_preallocation_size);
        descriptor_log_.reset(new log::Writer(std::move(descriptor_file)));
        s = WriteSnapshot(descriptor_log_.get());
      }
    }

    if (!edit->IsColumnFamilyManipulation()) {
      // The calls to ComputeCompactionScore and UpdateFilesBySize are cpu-heavy
      // and is best called outside the mutex.
      v->ComputeCompactionScore(size_being_compacted);
      v->UpdateFilesBySize();
    }

    // Write new record to MANIFEST log
    if (s.ok()) {
      for (auto& e : batch_edits) {
        std::string record;
        e->EncodeTo(&record);
        s = descriptor_log_->AddRecord(record);
        if (!s.ok()) {
          break;
        }
      }
      if (s.ok()) {
        if (options_->use_fsync) {
          StopWatch sw(env_, options_->statistics.get(),
                       MANIFEST_FILE_SYNC_MICROS);
          s = descriptor_log_->file()->Fsync();
        } else {
          StopWatch sw(env_, options_->statistics.get(),
                       MANIFEST_FILE_SYNC_MICROS);
          s = descriptor_log_->file()->Sync();
        }
      }
      if (!s.ok()) {
        Log(options_->info_log, "MANIFEST write: %s\n", s.ToString().c_str());
        bool all_records_in = true;
        for (auto& e : batch_edits) {
          std::string record;
          e->EncodeTo(&record);
          if (!ManifestContains(pending_manifest_file_number_, record)) {
            all_records_in = false;
            break;
          }
        }
        if (all_records_in) {
          Log(options_->info_log,
              "MANIFEST contains log record despite error; advancing to new "
              "version to prevent mismatch between in-memory and logged state"
              " If paranoid is set, then the db is now in readonly mode.");
          s = Status::OK();
        }
      }
    }

    // If we just created a new descriptor file, install it by writing a
    // new CURRENT file that points to it.
    if (s.ok() && new_descriptor_log) {
      s = SetCurrentFile(env_, dbname_, pending_manifest_file_number_);
      if (s.ok() && pending_manifest_file_number_ > manifest_file_number_) {
        // delete old manifest file
        Log(options_->info_log,
            "Deleting manifest %" PRIu64 " current manifest %" PRIu64 "\n",
            manifest_file_number_, pending_manifest_file_number_);
        // we don't care about an error here, PurgeObsoleteFiles will take care
        // of it later
        env_->DeleteFile(DescriptorFileName(dbname_, manifest_file_number_));
      }
      if (!options_->disableDataSync && db_directory != nullptr) {
        db_directory->Fsync();
      }
    }

    if (s.ok()) {
      // find offset in manifest file where this version is stored.
      new_manifest_file_size = descriptor_log_->file()->GetFileSize();
    }

    LogFlush(options_->info_log);
    mu->Lock();
  }

  // Install the new version
  if (s.ok()) {
    if (edit->is_column_family_add_) {
      // no group commit on column family add
      assert(batch_edits.size() == 1);
      assert(options != nullptr);
      CreateColumnFamily(*options, edit);
    } else if (edit->is_column_family_drop_) {
      assert(batch_edits.size() == 1);
      column_family_data->SetDropped();
      if (column_family_data->Unref()) {
        delete column_family_data;
      }
    } else {
      uint64_t max_log_number_in_batch  = 0;
      for (auto& e : batch_edits) {
        if (e->has_log_number_) {
          max_log_number_in_batch =
              std::max(max_log_number_in_batch, e->log_number_);
        }
      }
      if (max_log_number_in_batch != 0) {
        assert(column_family_data->GetLogNumber() < max_log_number_in_batch);
        column_family_data->SetLogNumber(max_log_number_in_batch);
      }
      AppendVersion(column_family_data, v);
    }

    manifest_file_number_ = pending_manifest_file_number_;
    manifest_file_size_ = new_manifest_file_size;
    prev_log_number_ = edit->prev_log_number_;
  } else {
    Log(options_->info_log, "Error in committing version %lu",
        (unsigned long)v->GetVersionNumber());
    delete v;
    if (new_descriptor_log) {
      descriptor_log_.reset();
      env_->DeleteFile(
          DescriptorFileName(dbname_, pending_manifest_file_number_));
    }
  }
  pending_manifest_file_number_ = 0;

  // wake up all the waiting writers
  while (true) {
    ManifestWriter* ready = manifest_writers_.front();
    manifest_writers_.pop_front();
    if (ready != &w) {
      ready->status = s;
      ready->done = true;
      ready->cv.Signal();
    }
    if (ready == last_writer) break;
  }
  // Notify new head of write queue
  if (!manifest_writers_.empty()) {
    manifest_writers_.front()->cv.Signal();
  }
  return s;
}

void VersionSet::LogAndApplyCFHelper(VersionEdit* edit) {
  assert(edit->IsColumnFamilyManipulation());
  edit->SetNextFile(next_file_number_);
  edit->SetLastSequence(last_sequence_);
  if (edit->is_column_family_drop_) {
    // if we drop column family, we have to make sure to save max column family,
    // so that we don't reuse existing ID
    edit->SetMaxColumnFamily(column_family_set_->GetMaxColumnFamily());
  }
}

void VersionSet::LogAndApplyHelper(ColumnFamilyData* cfd, Builder* builder,
                                   Version* v, VersionEdit* edit,
                                   port::Mutex* mu) {
  mu->AssertHeld();
  assert(!edit->IsColumnFamilyManipulation());

  if (edit->has_log_number_) {
    assert(edit->log_number_ >= cfd->GetLogNumber());
    assert(edit->log_number_ < next_file_number_);
  }

  if (!edit->has_prev_log_number_) {
    edit->SetPrevLogNumber(prev_log_number_);
  }
  edit->SetNextFile(next_file_number_);
  edit->SetLastSequence(last_sequence_);

  builder->Apply(edit);
}

Status VersionSet::Recover(
    const std::vector<ColumnFamilyDescriptor>& column_families) {
  std::unordered_map<std::string, ColumnFamilyOptions> cf_name_to_options;
  for (auto cf : column_families) {
    cf_name_to_options.insert({cf.name, cf.options});
  }
  // keeps track of column families in manifest that were not found in
  // column families parameters. if those column families are not dropped
  // by subsequent manifest records, Recover() will return failure status
  std::set<int> column_families_not_found;

  // Read "CURRENT" file, which contains a pointer to the current manifest file
  std::string manifest_filename;
  Status s = ReadFileToString(
      env_, CurrentFileName(dbname_), &manifest_filename
  );
  if (!s.ok()) {
    return s;
  }
  if (manifest_filename.empty() ||
      manifest_filename.back() != '\n') {
    return Status::Corruption("CURRENT file does not end with newline");
  }
  // remove the trailing '\n'
  manifest_filename.resize(manifest_filename.size() - 1);
  FileType type;
  bool parse_ok =
      ParseFileName(manifest_filename, &manifest_file_number_, &type);
  if (!parse_ok || type != kDescriptorFile) {
    return Status::Corruption("CURRENT file corrupted");
  }

  Log(options_->info_log, "Recovering from manifest file:%s\n",
      manifest_filename.c_str());

  manifest_filename = dbname_ + "/" + manifest_filename;
  unique_ptr<SequentialFile> manifest_file;
  s = env_->NewSequentialFile(manifest_filename, &manifest_file,
                              storage_options_);
  if (!s.ok()) {
    return s;
  }
  uint64_t manifest_file_size;
  s = env_->GetFileSize(manifest_filename, &manifest_file_size);
  if (!s.ok()) {
    return s;
  }

  bool have_log_number = false;
  bool have_prev_log_number = false;
  bool have_next_file = false;
  bool have_last_sequence = false;
  uint64_t next_file = 0;
  uint64_t last_sequence = 0;
  uint64_t log_number = 0;
  uint64_t prev_log_number = 0;
  uint32_t max_column_family = 0;
  std::unordered_map<uint32_t, Builder*> builders;

  // add default column family
  auto default_cf_iter = cf_name_to_options.find(default_column_family_name);
  if (default_cf_iter == cf_name_to_options.end()) {
    return Status::InvalidArgument("Default column family not specified");
  }
  VersionEdit default_cf_edit;
  default_cf_edit.AddColumnFamily(default_column_family_name);
  default_cf_edit.SetColumnFamily(0);
  ColumnFamilyData* default_cfd =
      CreateColumnFamily(default_cf_iter->second, &default_cf_edit);
  builders.insert({0, new Builder(default_cfd)});

  {
    VersionSet::LogReporter reporter;
    reporter.status = &s;
    log::Reader reader(std::move(manifest_file), &reporter, true /*checksum*/,
                       0 /*initial_offset*/);
    Slice record;
    std::string scratch;
    while (reader.ReadRecord(&record, &scratch) && s.ok()) {
      VersionEdit edit;
      s = edit.DecodeFrom(record);
      if (!s.ok()) {
        break;
      }

      // Not found means that user didn't supply that column
      // family option AND we encountered column family add
      // record. Once we encounter column family drop record,
      // we will delete the column family from
      // column_families_not_found.
      bool cf_in_not_found =
          column_families_not_found.find(edit.column_family_) !=
          column_families_not_found.end();
      // in builders means that user supplied that column family
      // option AND that we encountered column family add record
      bool cf_in_builders =
          builders.find(edit.column_family_) != builders.end();

      // they can't both be true
      assert(!(cf_in_not_found && cf_in_builders));

      ColumnFamilyData* cfd = nullptr;

      if (edit.is_column_family_add_) {
        if (cf_in_builders || cf_in_not_found) {
          s = Status::Corruption(
              "Manifest adding the same column family twice");
          break;
        }
        auto cf_options = cf_name_to_options.find(edit.column_family_name_);
        if (cf_options == cf_name_to_options.end()) {
          column_families_not_found.insert(edit.column_family_);
        } else {
          cfd = CreateColumnFamily(cf_options->second, &edit);
          builders.insert({edit.column_family_, new Builder(cfd)});
        }
      } else if (edit.is_column_family_drop_) {
        if (cf_in_builders) {
          auto builder = builders.find(edit.column_family_);
          assert(builder != builders.end());
          delete builder->second;
          builders.erase(builder);
          cfd = column_family_set_->GetColumnFamily(edit.column_family_);
          if (cfd->Unref()) {
            delete cfd;
            cfd = nullptr;
          } else {
            // who else can have reference to cfd!?
            assert(false);
          }
        } else if (cf_in_not_found) {
          column_families_not_found.erase(edit.column_family_);
        } else {
          s = Status::Corruption(
              "Manifest - dropping non-existing column family");
          break;
        }
      } else if (!cf_in_not_found) {
        if (!cf_in_builders) {
          s = Status::Corruption(
              "Manifest record referencing unknown column family");
          break;
        }

        cfd = column_family_set_->GetColumnFamily(edit.column_family_);
        // this should never happen since cf_in_builders is true
        assert(cfd != nullptr);
        if (edit.max_level_ >= cfd->current()->NumberLevels()) {
          s = Status::InvalidArgument(
              "db has more levels than options.num_levels");
          break;
        }

        // if it is not column family add or column family drop,
        // then it's a file add/delete, which should be forwarded
        // to builder
        auto builder = builders.find(edit.column_family_);
        assert(builder != builders.end());
        builder->second->Apply(&edit);
      }

      if (cfd != nullptr) {
        if (edit.has_log_number_) {
          if (cfd->GetLogNumber() > edit.log_number_) {
            log_number_decrease = true;
          } else {
            cfd->SetLogNumber(edit.log_number_);
            have_log_number = true;
          }
        }
        if (edit.has_comparator_ &&
            edit.comparator_ != cfd->user_comparator()->Name()) {
          s = Status::InvalidArgument(
              cfd->user_comparator()->Name(),
              "does not match existing comparator " + edit.comparator_);
          break;
        }
      }

<<<<<<< HEAD
      if (edit.has_version_number_) {
        have_version_number = true;
=======
      // Only a flush's edit or a new snapshot can write log number during
      // LogAndApply. Since memtables are flushed and inserted into
      // manifest_writers_ queue in order, the log number in MANIFEST file
      // should be monotonically increasing.
      if (edit.has_log_number_) {
        if (have_log_number && log_number >= edit.log_number_) {
          Log(options_->info_log,
              "decreasing of log_number is detected "
              "in MANIFEST\n");
        } else {
          log_number = edit.log_number_;
          have_log_number = true;
        }
>>>>>>> 577556d5
      }

      if (edit.has_prev_log_number_) {
        prev_log_number = edit.prev_log_number_;
        have_prev_log_number = true;
      }

      if (edit.has_next_file_number_) {
        next_file = edit.next_file_number_;
        have_next_file = true;
      }

      if (edit.has_max_column_family_) {
        max_column_family = edit.max_column_family_;
      }

      if (edit.has_last_sequence_) {
        last_sequence = edit.last_sequence_;
        have_last_sequence = true;
      }
    }
<<<<<<< HEAD

    if (s.ok() && log_number_decrease) {
      // Since release 2.8, version number is added into MANIFEST file.
      // Prior release 2.8, a bug in LogAndApply() can cause log_number
      // to be smaller than the one from previous edit. To ensure backward
      // compatibility, only fail for MANIFEST genearated by release 2.8
      // and after.
      if (have_version_number) {
        s = Status::Corruption(
            "MANIFEST corruption - Log numbers in records NOT "
            "monotonically increasing");
      } else {
        Log(options_->info_log,
            "MANIFEST corruption detected, but ignored - Log numbers in "
            "records NOT monotonically increasing");
      }
    }
=======
>>>>>>> 577556d5
  }

  if (s.ok()) {
    if (!have_next_file) {
      s = Status::Corruption("no meta-nextfile entry in descriptor");
    } else if (!have_log_number) {
      s = Status::Corruption("no meta-lognumber entry in descriptor");
    } else if (!have_last_sequence) {
      s = Status::Corruption("no last-sequence-number entry in descriptor");
    }

    if (!have_prev_log_number) {
      prev_log_number = 0;
    }

    column_family_set_->UpdateMaxColumnFamily(max_column_family);

    MarkFileNumberUsed(prev_log_number);
    MarkFileNumberUsed(log_number);
  }

  // there were some column families in the MANIFEST that weren't specified
  // in the argument
  if (column_families_not_found.size() > 0) {
    s = Status::InvalidArgument(
        "Found unexpected column families. You have to specify all column "
        "families when opening the DB");
  }

  if (s.ok()) {
    for (auto cfd : *column_family_set_) {
      auto builders_iter = builders.find(cfd->GetID());
      assert(builders_iter != builders.end());
      auto builder = builders_iter->second;

      if (options_->max_open_files == -1) {
      // unlimited table cache. Pre-load table handle now.
      // Need to do it out of the mutex.
        builder->LoadTableHandlers();
      }

      Version* v = new Version(cfd, this, current_version_number_++);
      builder->SaveTo(v);

      // Install recovered version
      std::vector<uint64_t> size_being_compacted(v->NumberLevels() - 1);
      cfd->compaction_picker()->SizeBeingCompacted(size_being_compacted);
      v->ComputeCompactionScore(size_being_compacted);
      v->UpdateFilesBySize();
      AppendVersion(cfd, v);
    }

    manifest_file_size_ = manifest_file_size;
    next_file_number_ = next_file + 1;
    last_sequence_ = last_sequence;
    prev_log_number_ = prev_log_number;

    Log(options_->info_log, "Recovered from manifest file:%s succeeded,"
        "manifest_file_number is %lu, next_file_number is %lu, "
        "last_sequence is %lu, log_number is %lu,"
        "prev_log_number is %lu,"
        "max_column_family is %u\n",
        manifest_filename.c_str(),
        (unsigned long)manifest_file_number_,
        (unsigned long)next_file_number_,
        (unsigned long)last_sequence_,
        (unsigned long)log_number,
        (unsigned long)prev_log_number_,
        column_family_set_->GetMaxColumnFamily());

    for (auto cfd : *column_family_set_) {
      Log(options_->info_log,
          "Column family \"%s\", log number is %" PRIu64 "\n",
          cfd->GetName().c_str(), cfd->GetLogNumber());
    }
  }

  for (auto builder : builders) {
    delete builder.second;
  }

  return s;
}

Status VersionSet::ListColumnFamilies(std::vector<std::string>* column_families,
                                      const std::string& dbname, Env* env) {
  // these are just for performance reasons, not correcntes,
  // so we're fine using the defaults
  EnvOptions soptions;
  // Read "CURRENT" file, which contains a pointer to the current manifest file
  std::string current;
  Status s = ReadFileToString(env, CurrentFileName(dbname), &current);
  if (!s.ok()) {
    return s;
  }
  if (current.empty() || current[current.size()-1] != '\n') {
    return Status::Corruption("CURRENT file does not end with newline");
  }
  current.resize(current.size() - 1);

  std::string dscname = dbname + "/" + current;
  unique_ptr<SequentialFile> file;
  s = env->NewSequentialFile(dscname, &file, soptions);
  if (!s.ok()) {
    return s;
  }

  std::map<uint32_t, std::string> column_family_names;
  // default column family is always implicitly there
  column_family_names.insert({0, default_column_family_name});
  VersionSet::LogReporter reporter;
  reporter.status = &s;
  log::Reader reader(std::move(file), &reporter, true /*checksum*/,
                     0 /*initial_offset*/);
  Slice record;
  std::string scratch;
  while (reader.ReadRecord(&record, &scratch) && s.ok()) {
    VersionEdit edit;
    s = edit.DecodeFrom(record);
    if (!s.ok()) {
      break;
    }
    if (edit.is_column_family_add_) {
      if (column_family_names.find(edit.column_family_) !=
          column_family_names.end()) {
        s = Status::Corruption("Manifest adding the same column family twice");
        break;
      }
      column_family_names.insert(
          {edit.column_family_, edit.column_family_name_});
    } else if (edit.is_column_family_drop_) {
      if (column_family_names.find(edit.column_family_) ==
          column_family_names.end()) {
        s = Status::Corruption(
            "Manifest - dropping non-existing column family");
        break;
      }
      column_family_names.erase(edit.column_family_);
    }
  }

  column_families->clear();
  if (s.ok()) {
    for (const auto& iter : column_family_names) {
      column_families->push_back(iter.second);
    }
  }

  return s;
}

Status VersionSet::ReduceNumberOfLevels(const std::string& dbname,
                                        const Options* options,
                                        const EnvOptions& storage_options,
                                        int new_levels) {
  if (new_levels <= 1) {
    return Status::InvalidArgument(
        "Number of levels needs to be bigger than 1");
  }

  ColumnFamilyOptions cf_options(*options);
  std::shared_ptr<Cache> tc(NewLRUCache(
      options->max_open_files - 10, options->table_cache_numshardbits,
      options->table_cache_remove_scan_count_limit));
  VersionSet versions(dbname, options, storage_options, tc.get());
  Status status;

  std::vector<ColumnFamilyDescriptor> dummy;
  ColumnFamilyDescriptor dummy_descriptor(default_column_family_name,
                                          ColumnFamilyOptions(*options));
  dummy.push_back(dummy_descriptor);
  status = versions.Recover(dummy);
  if (!status.ok()) {
    return status;
  }

  Version* current_version =
      versions.GetColumnFamilySet()->GetDefault()->current();
  int current_levels = current_version->NumberLevels();

  if (current_levels <= new_levels) {
    return Status::OK();
  }

  // Make sure there are file only on one level from
  // (new_levels-1) to (current_levels-1)
  int first_nonempty_level = -1;
  int first_nonempty_level_filenum = 0;
  for (int i = new_levels - 1; i < current_levels; i++) {
    int file_num = current_version->NumLevelFiles(i);
    if (file_num != 0) {
      if (first_nonempty_level < 0) {
        first_nonempty_level = i;
        first_nonempty_level_filenum = file_num;
      } else {
        char msg[255];
        snprintf(msg, sizeof(msg),
                 "Found at least two levels containing files: "
                 "[%d:%d],[%d:%d].\n",
                 first_nonempty_level, first_nonempty_level_filenum, i,
                 file_num);
        return Status::InvalidArgument(msg);
      }
    }
  }

  std::vector<FileMetaData*>* old_files_list = current_version->files_;
  // we need to allocate an array with the old number of levels size to
  // avoid SIGSEGV in WriteSnapshot()
  // however, all levels bigger or equal to new_levels will be empty
  std::vector<FileMetaData*>* new_files_list =
      new std::vector<FileMetaData*>[current_levels];
  for (int i = 0; i < new_levels - 1; i++) {
    new_files_list[i] = old_files_list[i];
  }

  if (first_nonempty_level > 0) {
    new_files_list[new_levels - 1] = old_files_list[first_nonempty_level];
  }

  delete[] current_version->files_;
  current_version->files_ = new_files_list;
  current_version->num_levels_ = new_levels;

  VersionEdit ve;
  port::Mutex dummy_mutex;
  MutexLock l(&dummy_mutex);
  return versions.LogAndApply(versions.GetColumnFamilySet()->GetDefault(), &ve,
                              &dummy_mutex, nullptr, true);
}

Status VersionSet::DumpManifest(Options& options, std::string& dscname,
                                bool verbose, bool hex) {
  // Open the specified manifest file.
  unique_ptr<SequentialFile> file;
  Status s = options.env->NewSequentialFile(dscname, &file, storage_options_);
  if (!s.ok()) {
    return s;
  }

  bool have_prev_log_number = false;
  bool have_next_file = false;
  bool have_last_sequence = false;
  uint64_t next_file = 0;
  uint64_t last_sequence = 0;
  uint64_t prev_log_number = 0;
  int count = 0;
  std::unordered_map<uint32_t, std::string> comparators;
  std::unordered_map<uint32_t, Builder*> builders;

  // add default column family
  VersionEdit default_cf_edit;
  default_cf_edit.AddColumnFamily(default_column_family_name);
  default_cf_edit.SetColumnFamily(0);
  ColumnFamilyData* default_cfd =
      CreateColumnFamily(ColumnFamilyOptions(options), &default_cf_edit);
  builders.insert({0, new Builder(default_cfd)});

  {
    VersionSet::LogReporter reporter;
    reporter.status = &s;
    log::Reader reader(std::move(file), &reporter, true/*checksum*/,
                       0/*initial_offset*/);
    Slice record;
    std::string scratch;
    while (reader.ReadRecord(&record, &scratch) && s.ok()) {
      VersionEdit edit;
      s = edit.DecodeFrom(record);
      if (!s.ok()) {
        break;
      }

      // Write out each individual edit
      if (verbose) {
        printf("*************************Edit[%d] = %s\n",
                count, edit.DebugString(hex).c_str());
      }
      count++;

      bool cf_in_builders =
          builders.find(edit.column_family_) != builders.end();

      if (edit.has_comparator_) {
        comparators.insert({edit.column_family_, edit.comparator_});
      }

      ColumnFamilyData* cfd = nullptr;

      if (edit.is_column_family_add_) {
        if (cf_in_builders) {
          s = Status::Corruption(
              "Manifest adding the same column family twice");
          break;
        }
        cfd = CreateColumnFamily(ColumnFamilyOptions(options), &edit);
        builders.insert({edit.column_family_, new Builder(cfd)});
      } else if (edit.is_column_family_drop_) {
        if (!cf_in_builders) {
          s = Status::Corruption(
              "Manifest - dropping non-existing column family");
          break;
        }
        auto builder_iter = builders.find(edit.column_family_);
        delete builder_iter->second;
        builders.erase(builder_iter);
        comparators.erase(edit.column_family_);
        cfd = column_family_set_->GetColumnFamily(edit.column_family_);
        assert(cfd != nullptr);
        cfd->Unref();
        delete cfd;
        cfd = nullptr;
      } else {
        if (!cf_in_builders) {
          s = Status::Corruption(
              "Manifest record referencing unknown column family");
          break;
        }

        cfd = column_family_set_->GetColumnFamily(edit.column_family_);
        // this should never happen since cf_in_builders is true
        assert(cfd != nullptr);

        // if it is not column family add or column family drop,
        // then it's a file add/delete, which should be forwarded
        // to builder
        auto builder = builders.find(edit.column_family_);
        assert(builder != builders.end());
        builder->second->Apply(&edit);
      }

      if (cfd != nullptr && edit.has_log_number_) {
        cfd->SetLogNumber(edit.log_number_);
      }

      if (edit.has_prev_log_number_) {
        prev_log_number = edit.prev_log_number_;
        have_prev_log_number = true;
      }

      if (edit.has_next_file_number_) {
        next_file = edit.next_file_number_;
        have_next_file = true;
      }

      if (edit.has_last_sequence_) {
        last_sequence = edit.last_sequence_;
        have_last_sequence = true;
      }

      if (edit.has_max_column_family_) {
        column_family_set_->UpdateMaxColumnFamily(edit.max_column_family_);
      }
    }
  }
  file.reset();

  if (s.ok()) {
    if (!have_next_file) {
      s = Status::Corruption("no meta-nextfile entry in descriptor");
      printf("no meta-nextfile entry in descriptor");
    } else if (!have_last_sequence) {
      printf("no last-sequence-number entry in descriptor");
      s = Status::Corruption("no last-sequence-number entry in descriptor");
    }

    if (!have_prev_log_number) {
      prev_log_number = 0;
    }
  }

  if (s.ok()) {
    for (auto cfd : *column_family_set_) {
      auto builders_iter = builders.find(cfd->GetID());
      assert(builders_iter != builders.end());
      auto builder = builders_iter->second;

      Version* v = new Version(cfd, this, current_version_number_++);
      builder->SaveTo(v);
      std::vector<uint64_t> size_being_compacted(v->NumberLevels() - 1);
      cfd->compaction_picker()->SizeBeingCompacted(size_being_compacted);
      v->ComputeCompactionScore(size_being_compacted);
      v->UpdateFilesBySize();
      delete builder;

      printf("--------------- Column family \"%s\"  (ID %u) --------------\n",
             cfd->GetName().c_str(), (unsigned int)cfd->GetID());
      printf("log number: %lu\n", (unsigned long)cfd->GetLogNumber());
      auto comparator = comparators.find(cfd->GetID());
      if (comparator != comparators.end()) {
        printf("comparator: %s\n", comparator->second.c_str());
      } else {
        printf("comparator: <NO COMPARATOR>\n");
      }
      printf("%s \n", v->DebugString(hex).c_str());
      delete v;
    }

    next_file_number_ = next_file + 1;
    last_sequence_ = last_sequence;
    prev_log_number_ = prev_log_number;

    printf(
        "next_file_number %lu last_sequence "
        "%lu  prev_log_number %lu max_column_family %u\n",
        (unsigned long)next_file_number_, (unsigned long)last_sequence,
        (unsigned long)prev_log_number,
        column_family_set_->GetMaxColumnFamily());
  }

  return s;
}

void VersionSet::MarkFileNumberUsed(uint64_t number) {
  if (next_file_number_ <= number) {
    next_file_number_ = number + 1;
  }
}

Status VersionSet::WriteSnapshot(log::Writer* log) {
  // TODO: Break up into multiple records to reduce memory usage on recovery?

<<<<<<< HEAD
  // WARNING: This method doesn't hold a mutex!!
=======
  // Save metadata
  VersionEdit edit;
  edit.SetComparatorName(icmp_.user_comparator()->Name());
>>>>>>> 577556d5

  bool first_record = false;

  // This is done without DB mutex lock held, but only within single-threaded
  // LogAndApply. Column family manipulations can only happen within LogAndApply
  // (the same single thread), so we're safe to iterate.
  for (auto cfd : *column_family_set_) {
    {
      // Store column family info
      VersionEdit edit;
      if (first_record) {
        edit.SetVersionNumber();
        first_record = false;
      }
      if (cfd->GetID() != 0) {
        // default column family is always there,
        // no need to explicitly write it
        edit.AddColumnFamily(cfd->GetName());
        edit.SetColumnFamily(cfd->GetID());
      }
      edit.SetComparatorName(
          cfd->internal_comparator().user_comparator()->Name());
      std::string record;
      edit.EncodeTo(&record);
      Status s = log->AddRecord(record);
      if (!s.ok()) {
        return s;
      }
    }

    {
      // Save files
      VersionEdit edit;
      edit.SetColumnFamily(cfd->GetID());

      for (int level = 0; level < cfd->NumberLevels(); level++) {
        for (const auto& f : cfd->current()->files_[level]) {
          edit.AddFile(level,
                       f->number,
                       f->file_size,
                       f->smallest,
                       f->largest,
                       f->smallest_seqno,
                       f->largest_seqno);
        }
      }
      edit.SetLogNumber(cfd->GetLogNumber());
      std::string record;
      edit.EncodeTo(&record);
      Status s = log->AddRecord(record);
      if (!s.ok()) {
        return s;
      }
    }
  }

  return Status::OK();
}

// Opens the mainfest file and reads all records
// till it finds the record we are looking for.
bool VersionSet::ManifestContains(uint64_t manifest_file_number,
                                  const std::string& record) const {
  std::string fname =
      DescriptorFileName(dbname_, manifest_file_number);
  Log(options_->info_log, "ManifestContains: checking %s\n", fname.c_str());
  unique_ptr<SequentialFile> file;
  Status s = env_->NewSequentialFile(fname, &file, storage_options_);
  if (!s.ok()) {
    Log(options_->info_log, "ManifestContains: %s\n", s.ToString().c_str());
    Log(options_->info_log,
        "ManifestContains: is unable to reopen the manifest file  %s",
        fname.c_str());
    return false;
  }
  log::Reader reader(std::move(file), nullptr, true/*checksum*/, 0);
  Slice r;
  std::string scratch;
  bool result = false;
  while (reader.ReadRecord(&r, &scratch)) {
    if (r == Slice(record)) {
      result = true;
      break;
    }
  }
  Log(options_->info_log, "ManifestContains: result = %d\n", result ? 1 : 0);
  return result;
}


uint64_t VersionSet::ApproximateOffsetOf(Version* v, const InternalKey& ikey) {
  uint64_t result = 0;
  for (int level = 0; level < v->NumberLevels(); level++) {
    const std::vector<FileMetaData*>& files = v->files_[level];
    for (size_t i = 0; i < files.size(); i++) {
      if (v->cfd_->internal_comparator().Compare(files[i]->largest, ikey) <=
          0) {
        // Entire file is before "ikey", so just add the file size
        result += files[i]->file_size;
      } else if (v->cfd_->internal_comparator().Compare(files[i]->smallest,
                                                        ikey) > 0) {
        // Entire file is after "ikey", so ignore
        if (level > 0) {
          // Files other than level 0 are sorted by meta->smallest, so
          // no further files in this level will contain data for
          // "ikey".
          break;
        }
      } else {
        // "ikey" falls in the range for this table.  Add the
        // approximate offset of "ikey" within the table.
        TableReader* table_reader_ptr;
        Iterator* iter = v->cfd_->table_cache()->NewIterator(
            ReadOptions(), storage_options_, v->cfd_->internal_comparator(),
            *(files[i]), &table_reader_ptr);
        if (table_reader_ptr != nullptr) {
          result += table_reader_ptr->ApproximateOffsetOf(ikey.Encode());
        }
        delete iter;
      }
    }
  }
  return result;
}

void VersionSet::AddLiveFiles(std::vector<uint64_t>* live_list) {
  // pre-calculate space requirement
  int64_t total_files = 0;
  for (auto cfd : *column_family_set_) {
    Version* dummy_versions = cfd->dummy_versions();
    for (Version* v = dummy_versions->next_; v != dummy_versions;
         v = v->next_) {
      for (int level = 0; level < v->NumberLevels(); level++) {
        total_files += v->files_[level].size();
      }
    }
  }

  // just one time extension to the right size
  live_list->reserve(live_list->size() + total_files);

  for (auto cfd : *column_family_set_) {
    Version* dummy_versions = cfd->dummy_versions();
    for (Version* v = dummy_versions->next_; v != dummy_versions;
         v = v->next_) {
      for (int level = 0; level < v->NumberLevels(); level++) {
        for (const auto& f : v->files_[level]) {
          live_list->push_back(f->number);
        }
      }
    }
  }
}

Iterator* VersionSet::MakeInputIterator(Compaction* c) {
  ReadOptions options;
  options.verify_checksums =
      c->column_family_data()->options()->verify_checksums_in_compaction;
  options.fill_cache = false;

  // Level-0 files have to be merged together.  For other levels,
  // we will make a concatenating iterator per level.
  // TODO(opt): use concatenating iterator for level-0 if there is no overlap
  const int space = (c->level() == 0 ? c->inputs(0)->size() + 1 : 2);
  Iterator** list = new Iterator*[space];
  int num = 0;
  for (int which = 0; which < 2; which++) {
    if (!c->inputs(which)->empty()) {
      if (c->level() + which == 0) {
        for (const auto& file : *c->inputs(which)) {
          list[num++] = c->column_family_data()->table_cache()->NewIterator(
              options, storage_options_compactions_,
              c->column_family_data()->internal_comparator(), *file, nullptr,
              true /* for compaction */);
        }
      } else {
        // Create concatenating iterator for the files from this level
        list[num++] = NewTwoLevelIterator(
            new Version::LevelFileNumIterator(
                c->column_family_data()->internal_comparator(),
                c->inputs(which)),
            &GetFileIterator, c->column_family_data()->table_cache(), options,
            storage_options_, c->column_family_data()->internal_comparator(),
            true /* for compaction */);
      }
    }
  }
  assert(num <= space);
  Iterator* result = NewMergingIterator(
      env_, &c->column_family_data()->internal_comparator(), list, num);
  delete[] list;
  return result;
}

// verify that the files listed in this compaction are present
// in the current version
bool VersionSet::VerifyCompactionFileConsistency(Compaction* c) {
#ifndef NDEBUG
  Version* version = c->column_family_data()->current();
  if (c->input_version() != version) {
    Log(options_->info_log, "VerifyCompactionFileConsistency version mismatch");
  }

  // verify files in level
  int level = c->level();
  for (int i = 0; i < c->num_input_files(0); i++) {
    uint64_t number = c->input(0,i)->number;

    // look for this file in the current version
    bool found = false;
    for (unsigned int j = 0; j < version->files_[level].size(); j++) {
      FileMetaData* f = version->files_[level][j];
      if (f->number == number) {
        found = true;
        break;
      }
    }
    if (!found) {
      return false; // input files non existant in current version
    }
  }
  // verify level+1 files
  level++;
  for (int i = 0; i < c->num_input_files(1); i++) {
    uint64_t number = c->input(1,i)->number;

    // look for this file in the current version
    bool found = false;
    for (unsigned int j = 0; j < version->files_[level].size(); j++) {
      FileMetaData* f = version->files_[level][j];
      if (f->number == number) {
        found = true;
        break;
      }
    }
    if (!found) {
      return false; // input files non existant in current version
    }
  }
#endif
  return true;     // everything good
}

Status VersionSet::GetMetadataForFile(uint64_t number, int* filelevel,
                                      FileMetaData** meta,
                                      ColumnFamilyData** cfd) {
  for (auto cfd_iter : *column_family_set_) {
    Version* version = cfd_iter->current();
    for (int level = 0; level < version->NumberLevels(); level++) {
      for (const auto& file : version->files_[level]) {
        if (file->number == number) {
          *meta = file;
          *filelevel = level;
          *cfd = cfd_iter;
          return Status::OK();
        }
      }
    }
  }
  return Status::NotFound("File not present in any level");
}

void VersionSet::GetLiveFilesMetaData(std::vector<LiveFileMetaData>* metadata) {
  for (auto cfd : *column_family_set_) {
    for (int level = 0; level < cfd->NumberLevels(); level++) {
      for (const auto& file : cfd->current()->files_[level]) {
        LiveFileMetaData filemetadata;
        filemetadata.name = TableFileName("", file->number);
        filemetadata.level = level;
        filemetadata.size = file->file_size;
        filemetadata.smallestkey = file->smallest.user_key().ToString();
        filemetadata.largestkey = file->largest.user_key().ToString();
        filemetadata.smallest_seqno = file->smallest_seqno;
        filemetadata.largest_seqno = file->largest_seqno;
        metadata->push_back(filemetadata);
      }
    }
  }
}

void VersionSet::GetObsoleteFiles(std::vector<FileMetaData*>* files) {
  files->insert(files->end(), obsolete_files_.begin(), obsolete_files_.end());
  obsolete_files_.clear();
}

ColumnFamilyData* VersionSet::CreateColumnFamily(
    const ColumnFamilyOptions& options, VersionEdit* edit) {
  assert(edit->is_column_family_add_);

  Version* dummy_versions = new Version(nullptr, this);
  auto new_cfd = column_family_set_->CreateColumnFamily(
      edit->column_family_name_, edit->column_family_, dummy_versions, options);

  Version* v = new Version(new_cfd, this, current_version_number_++);

  AppendVersion(new_cfd, v);
  new_cfd->CreateNewMemtable();
  new_cfd->SetLogNumber(edit->log_number_);
  return new_cfd;
}

}  // namespace rocksdb<|MERGE_RESOLUTION|>--- conflicted
+++ resolved
@@ -234,19 +234,12 @@
     // key() will always be the biggest value for this SST?
     may_match = true;
   } else {
-<<<<<<< HEAD
-    may_match = cfd_->table_cache()->PrefixMayMatch(
-        options, cfd_->internal_comparator(),
-        DecodeFixed64(level_iter->value().data()),
-        DecodeFixed64(level_iter->value().data() + 8), internal_prefix,
-        nullptr);
-=======
     const FileMetaData* meta_file =
         reinterpret_cast<const FileMetaData*>(level_iter->value().data());
 
-    may_match = vset_->table_cache_->PrefixMayMatch(
-        options, vset_->icmp_, *meta_file, internal_prefix, nullptr);
->>>>>>> 577556d5
+    may_match = cfd_->table_cache()->PrefixMayMatch(
+        options, cfd_->internal_comparator(), *meta_file, internal_prefix,
+        nullptr);
   }
   return may_match;
 }
@@ -1245,25 +1238,17 @@
  public:
   Builder(ColumnFamilyData* cfd) : cfd_(cfd), base_(cfd->current()) {
     base_->Ref();
-<<<<<<< HEAD
     levels_ = new LevelState[base_->NumberLevels()];
-    BySmallestKey cmp;
-    cmp.internal_comparator = &cfd_->internal_comparator();
-    for (int level = 0; level < base_->NumberLevels(); level++) {
-      levels_[level].added_files = new FileSet(cmp);
-=======
-    levels_ = new LevelState[base->NumberLevels()];
     level_zero_cmp_.sort_method =
-        (vset_->options_->compaction_style == kCompactionStyleUniversal)
+        (cfd_->options()->compaction_style == kCompactionStyleUniversal)
             ? FileComparator::kLevel0UniversalCompaction
             : FileComparator::kLevel0LevelCompaction;
     level_nonzero_cmp_.sort_method = FileComparator::kLevelNon0;
-    level_nonzero_cmp_.internal_comparator = &vset_->icmp_;
+    level_nonzero_cmp_.internal_comparator = &cfd->internal_comparator();
 
     levels_[0].added_files = new FileSet(level_zero_cmp_);
-    for (int level = 1; level < base->NumberLevels(); level++) {
+    for (int level = 1; level < base_->NumberLevels(); level++) {
         levels_[level].added_files = new FileSet(level_nonzero_cmp_);
->>>>>>> 577556d5
     }
   }
 
@@ -1298,28 +1283,20 @@
 #ifndef NDEBUG
     // make sure the files are sorted correctly
     for (int level = 0; level < v->NumberLevels(); level++) {
-<<<<<<< HEAD
-      // Make sure there is no overlap in levels > 0
-      if (level > 0) {
-        for (uint32_t i = 1; i < v->files_[level].size(); i++) {
-          const InternalKey& prev_end = v->files_[level][i-1]->largest;
-          const InternalKey& this_begin = v->files_[level][i]->smallest;
-          if (cfd_->internal_comparator().Compare(prev_end, this_begin) >= 0) {
-=======
       for (size_t i = 1; i < v->files_[level].size(); i++) {
         auto f1 = v->files_[level][i - 1];
         auto f2 = v->files_[level][i];
         if (level == 0) {
           assert(level_zero_cmp_(f1, f2));
-          if (vset_->options_->compaction_style == kCompactionStyleUniversal) {
+          if (cfd_->options()->compaction_style == kCompactionStyleUniversal) {
             assert(f1->largest_seqno > f2->largest_seqno);
           }
         } else {
           assert(level_nonzero_cmp_(f1, f2));
 
           // Make sure there is no overlap in levels > 0
-          if (vset_->icmp_.Compare(f1->largest, f2->smallest) >= 0) {
->>>>>>> 577556d5
+          if (cfd_->internal_comparator().Compare(f1->largest, f2->smallest) >=
+              0) {
             fprintf(stderr, "overlapping ranges in same level %s vs. %s\n",
                     (f1->largest).DebugString().c_str(),
                     (f2->smallest).DebugString().c_str());
@@ -1421,11 +1398,7 @@
   void SaveTo(Version* v) {
     CheckConsistency(base_);
     CheckConsistency(v);
-<<<<<<< HEAD
-    BySmallestKey cmp;
-    cmp.internal_comparator = &cfd_->internal_comparator();
-=======
->>>>>>> 577556d5
+
     for (int level = 0; level < base_->NumberLevels(); level++) {
       const auto& cmp = (level == 0) ? level_zero_cmp_ : level_nonzero_cmp_;
       // Merge the set of added files with the set of pre-existing files.
@@ -1453,16 +1426,6 @@
       }
     }
 
-<<<<<<< HEAD
-    // TODO(icanadi) do it in the loop above, which already sorts the files
-    // Pre-sort level0 for Get()
-    if (cfd_->options()->compaction_style == kCompactionStyleUniversal) {
-      std::sort(v->files_[0].begin(), v->files_[0].end(), NewestFirstBySeqNo);
-    } else {
-      std::sort(v->files_[0].begin(), v->files_[0].end(), NewestFirst);
-    }
-=======
->>>>>>> 577556d5
     CheckConsistency(v);
   }
 
@@ -1993,7 +1956,9 @@
       if (cfd != nullptr) {
         if (edit.has_log_number_) {
           if (cfd->GetLogNumber() > edit.log_number_) {
-            log_number_decrease = true;
+            Log(options_->info_log,
+                "MANIFEST corruption detected, but ignored - Log numbers in "
+                "records NOT monotonically increasing");
           } else {
             cfd->SetLogNumber(edit.log_number_);
             have_log_number = true;
@@ -2008,26 +1973,6 @@
         }
       }
 
-<<<<<<< HEAD
-      if (edit.has_version_number_) {
-        have_version_number = true;
-=======
-      // Only a flush's edit or a new snapshot can write log number during
-      // LogAndApply. Since memtables are flushed and inserted into
-      // manifest_writers_ queue in order, the log number in MANIFEST file
-      // should be monotonically increasing.
-      if (edit.has_log_number_) {
-        if (have_log_number && log_number >= edit.log_number_) {
-          Log(options_->info_log,
-              "decreasing of log_number is detected "
-              "in MANIFEST\n");
-        } else {
-          log_number = edit.log_number_;
-          have_log_number = true;
-        }
->>>>>>> 577556d5
-      }
-
       if (edit.has_prev_log_number_) {
         prev_log_number = edit.prev_log_number_;
         have_prev_log_number = true;
@@ -2047,26 +1992,6 @@
         have_last_sequence = true;
       }
     }
-<<<<<<< HEAD
-
-    if (s.ok() && log_number_decrease) {
-      // Since release 2.8, version number is added into MANIFEST file.
-      // Prior release 2.8, a bug in LogAndApply() can cause log_number
-      // to be smaller than the one from previous edit. To ensure backward
-      // compatibility, only fail for MANIFEST genearated by release 2.8
-      // and after.
-      if (have_version_number) {
-        s = Status::Corruption(
-            "MANIFEST corruption - Log numbers in records NOT "
-            "monotonically increasing");
-      } else {
-        Log(options_->info_log,
-            "MANIFEST corruption detected, but ignored - Log numbers in "
-            "records NOT monotonically increasing");
-      }
-    }
-=======
->>>>>>> 577556d5
   }
 
   if (s.ok()) {
@@ -2488,15 +2413,7 @@
 Status VersionSet::WriteSnapshot(log::Writer* log) {
   // TODO: Break up into multiple records to reduce memory usage on recovery?
 
-<<<<<<< HEAD
   // WARNING: This method doesn't hold a mutex!!
-=======
-  // Save metadata
-  VersionEdit edit;
-  edit.SetComparatorName(icmp_.user_comparator()->Name());
->>>>>>> 577556d5
-
-  bool first_record = false;
 
   // This is done without DB mutex lock held, but only within single-threaded
   // LogAndApply. Column family manipulations can only happen within LogAndApply
@@ -2505,10 +2422,6 @@
     {
       // Store column family info
       VersionEdit edit;
-      if (first_record) {
-        edit.SetVersionNumber();
-        first_record = false;
-      }
       if (cfd->GetID() != 0) {
         // default column family is always there,
         // no need to explicitly write it
