--- conflicted
+++ resolved
@@ -56,7 +56,7 @@
       f->refs--;
       if (f->refs <= 0) {
         if (f->table_reader_handle) {
-          vset_->table_cache_->ReleaseHandle(f->table_reader_handle);
+          cfd_->table_cache()->ReleaseHandle(f->table_reader_handle);
           f->table_reader_handle = nullptr;
         }
         vset_->obsolete_files_.push_back(f);
@@ -232,13 +232,9 @@
     // key() will always be the biggest value for this SST?
     may_match = true;
   } else {
-<<<<<<< HEAD
     may_match = cfd_->table_cache()->PrefixMayMatch(
-        options, DecodeFixed64(level_iter->value().data()),
-=======
-    may_match = vset_->table_cache_->PrefixMayMatch(
-        options, vset_->icmp_, DecodeFixed64(level_iter->value().data()),
->>>>>>> 4564b2e8
+        options, cfd_->internal_comparator(),
+        DecodeFixed64(level_iter->value().data()),
         DecodeFixed64(level_iter->value().data() + 8), internal_prefix,
         nullptr);
   }
@@ -259,13 +255,8 @@
       return NewEmptyIterator();
     }
   }
-<<<<<<< HEAD
   return NewTwoLevelIterator(level_iter, &GetFileIterator, cfd_->table_cache(),
-                             options, soptions);
-=======
-  return NewTwoLevelIterator(level_iter, &GetFileIterator, vset_->table_cache_,
-                             options, soptions, vset_->icmp_);
->>>>>>> 4564b2e8
+                             options, soptions, cfd_->internal_comparator());
 }
 
 void Version::AddIterators(const ReadOptions& options,
@@ -273,13 +264,8 @@
                            std::vector<Iterator*>* iters) {
   // Merge all level zero files together since they may overlap
   for (const FileMetaData* file : files_[0]) {
-<<<<<<< HEAD
     iters->push_back(cfd_->table_cache()->NewIterator(
-        options, soptions, file->number, file->file_size));
-=======
-    iters->push_back(vset_->table_cache_->NewIterator(options, soptions,
-                                                      vset_->icmp_, *file));
->>>>>>> 4564b2e8
+        options, soptions, cfd_->internal_comparator(), *file));
   }
 
   // For levels > 0, we can use a concatenating iterator that sequentially
@@ -371,35 +357,7 @@
             RecordTick(s->statistics, NUMBER_MERGE_FAILURES);
             s->state = kCorrupt;
           }
-<<<<<<< HEAD
-          return false;
-
-        case kTypeMerge:
-          assert(s->state == kNotFound || s->state == kMerge);
-          s->state = kMerge;
-          merge_contex->PushOperand(v);
-          while (merge_contex->GetNumOperands() >= 2) {
-            // Attempt to merge operands together via user associateive merge
-            if (s->merge_operator->PartialMerge(s->user_key,
-                                                merge_contex->GetOperand(0),
-                                                merge_contex->GetOperand(1),
-                                                &merge_result,
-                                                s->logger)) {
-              merge_contex->PushPartialMergeResult(merge_result);
-            } else {
-              // Associative merge returns false ==> stack the operands
-              break;
-            }
-          }
-          return true;
-
-        case kTypeColumnFamilyDeletion:
-        case kTypeColumnFamilyValue:
-        case kTypeColumnFamilyMerge:
-        case kTypeLogData:
-=======
         } else {
->>>>>>> 4564b2e8
           assert(false);
         }
         return false;
@@ -560,15 +518,9 @@
       prev_file = f;
 #endif
       bool tableIO = false;
-<<<<<<< HEAD
-      *status = cfd_->table_cache()->Get(options, f->number, f->file_size, ikey,
-                                         &saver, SaveValue, &tableIO,
+      *status = cfd_->table_cache()->Get(options, cfd_->internal_comparator(),
+                                         *f, ikey, &saver, SaveValue, &tableIO,
                                          MarkKeyMayExist);
-=======
-      *status =
-          vset_->table_cache_->Get(options, vset_->icmp_, *f, ikey, &saver,
-                                   SaveValue, &tableIO, MarkKeyMayExist);
->>>>>>> 4564b2e8
       // TODO: examine the behavior for corrupted key
       if (!status->ok()) {
         return;
@@ -798,12 +750,7 @@
   ++refs_;
 }
 
-<<<<<<< HEAD
-void Version::Unref() {
-=======
 bool Version::Unref() {
-  assert(this != &vset_->dummy_versions_);
->>>>>>> 4564b2e8
   assert(refs_ >= 1);
   --refs_;
   if (refs_ == 0) {
@@ -1250,8 +1197,7 @@
         f->refs--;
         if (f->refs <= 0) {
           if (f->table_reader_handle) {
-            vset_->table_cache_->ReleaseHandle(
-                f->table_reader_handle);
+            cfd_->table_cache()->ReleaseHandle(f->table_reader_handle);
             f->table_reader_handle = nullptr;
           }
           delete f;
@@ -1405,14 +1351,14 @@
   }
 
   void LoadTableHandlers() {
-    for (int level = 0; level < vset_->NumberLevels(); level++) {
+    for (int level = 0; level < cfd_->NumberLevels(); level++) {
       for (auto& file_meta : *(levels_[level].added_files)) {
         assert (!file_meta->table_reader_handle);
         bool table_io;
-        vset_->table_cache_->FindTable(vset_->storage_options_, vset_->icmp_,
-                                       file_meta->number, file_meta->file_size,
-                                       &file_meta->table_reader_handle,
-                                       &table_io, false);
+        cfd_->table_cache()->FindTable(
+            base_->vset_->storage_options_, cfd_->internal_comparator(),
+            file_meta->number, file_meta->file_size,
+            &file_meta->table_reader_handle, &table_io, false);
       }
     }
   }
@@ -1506,22 +1452,14 @@
   ManifestWriter* last_writer = &w;
   assert(!manifest_writers_.empty());
   assert(manifest_writers_.front() == &w);
-<<<<<<< HEAD
-  std::deque<ManifestWriter*>::iterator iter = manifest_writers_.begin();
-  for (; iter != manifest_writers_.end(); ++iter) {
-    if ((*iter)->cfd->GetID() != column_family_data->GetID()) {
+  for (const auto& writer : manifest_writers_) {
+    if (writer->cfd->GetID() != column_family_data->GetID()) {
       // group commits across column families are not yet supported
       break;
     }
-    last_writer = *iter;
+    last_writer = writer;
     LogAndApplyHelper(column_family_data, &builder, v, last_writer->edit, mu);
     batch_edits.push_back(last_writer->edit);
-=======
-  for (const auto& writer : manifest_writers_) {
-    last_writer = writer;
-    LogAndApplyHelper(&builder, v, writer->edit, mu);
-    batch_edits.push_back(writer->edit);
->>>>>>> 4564b2e8
   }
   builder.SaveTo(v);
 
@@ -2231,7 +2169,6 @@
       }
     }
 
-<<<<<<< HEAD
     {
       // Save files
       VersionEdit edit;
@@ -2255,15 +2192,6 @@
       if (!s.ok()) {
         return s;
       }
-=======
-  // Save files
-  for (int level = 0; level < current_->NumberLevels(); level++) {
-    const auto& files = current_->files_[level];
-    for (size_t i = 0; i < files.size(); i++) {
-      const auto f = files[i];
-      edit.AddFile(level, f->number, f->file_size, f->smallest, f->largest,
-                   f->smallest_seqno, f->largest_seqno);
->>>>>>> 4564b2e8
     }
   }
 
@@ -2321,15 +2249,9 @@
         // "ikey" falls in the range for this table.  Add the
         // approximate offset of "ikey" within the table.
         TableReader* table_reader_ptr;
-<<<<<<< HEAD
         Iterator* iter = v->cfd_->table_cache()->NewIterator(
-            ReadOptions(), storage_options_, files[i]->number,
-            files[i]->file_size, &table_reader_ptr);
-=======
-        Iterator* iter =
-            table_cache_->NewIterator(ReadOptions(), storage_options_, icmp_,
-                                      *(files[i]), &table_reader_ptr);
->>>>>>> 4564b2e8
+            ReadOptions(), storage_options_, v->cfd_->internal_comparator(),
+            *(files[i]), &table_reader_ptr);
         if (table_reader_ptr != nullptr) {
           result += table_reader_ptr->ApproximateOffsetOf(ikey.Encode());
         }
@@ -2383,40 +2305,26 @@
     if (!c->inputs(which)->empty()) {
       if (c->level() + which == 0) {
         for (const auto& file : *c->inputs(which)) {
-<<<<<<< HEAD
           list[num++] = c->column_family_data()->table_cache()->NewIterator(
-              options, storage_options_compactions_, file->number,
-              file->file_size, nullptr, true /* for compaction */);
-=======
-          list[num++] = table_cache_->NewIterator(
-              options, storage_options_compactions_, icmp_, *file, nullptr,
+              options, storage_options_compactions_,
+              c->column_family_data()->internal_comparator(), *file, nullptr,
               true /* for compaction */);
->>>>>>> 4564b2e8
         }
       } else {
         // Create concatenating iterator for the files from this level
         list[num++] = NewTwoLevelIterator(
-<<<<<<< HEAD
             new Version::LevelFileNumIterator(
                 c->column_family_data()->internal_comparator(),
                 c->inputs(which)),
             &GetFileIterator, c->column_family_data()->table_cache(), options,
-            storage_options_, true /* for compaction */);
-=======
-            new Version::LevelFileNumIterator(icmp_, c->inputs(which)),
-            &GetFileIterator, table_cache_, options, storage_options_, icmp_,
+            storage_options_, c->column_family_data()->internal_comparator(),
             true /* for compaction */);
->>>>>>> 4564b2e8
       }
     }
   }
   assert(num <= space);
-<<<<<<< HEAD
   Iterator* result = NewMergingIterator(
-      &c->column_family_data()->internal_comparator(), list, num);
-=======
-  Iterator* result = NewMergingIterator(env_, &icmp_, list, num);
->>>>>>> 4564b2e8
+      env_, &c->column_family_data()->internal_comparator(), list, num);
   delete[] list;
   return result;
 }
@@ -2471,29 +2379,18 @@
 }
 
 Status VersionSet::GetMetadataForFile(uint64_t number, int* filelevel,
-<<<<<<< HEAD
-                                      FileMetaData* meta,
+                                      FileMetaData** meta,
                                       ColumnFamilyData** cfd) {
   for (auto cfd_iter : *column_family_set_) {
     Version* version = cfd_iter->current();
     for (int level = 0; level < version->NumberLevels(); level++) {
       for (const auto& file : version->files_[level]) {
         if (file->number == number) {
-          *meta = *file;
+          *meta = file;
           *filelevel = level;
           *cfd = cfd_iter;
           return Status::OK();
         }
-=======
-                                      FileMetaData** meta) {
-  for (int level = 0; level < NumberLevels(); level++) {
-    const std::vector<FileMetaData*>& files = current_->files_[level];
-    for (size_t i = 0; i < files.size(); i++) {
-      if (files[i]->number == number) {
-        *meta = files[i];
-        *filelevel = level;
-        return Status::OK();
->>>>>>> 4564b2e8
       }
     }
   }
